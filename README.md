--- conflicted
+++ resolved
@@ -17,17 +17,13 @@
 curl -sSfL https://raw.githubusercontent.com/chain4travel/camino-network-runner/chain4travel/scripts/install.sh | sh -s
 ```
 
-<<<<<<< HEAD
-The binary will be installed inside the `./bin` directory.
-=======
 To install a specific version, just append the desired version to the command (must be an existing github tag like v1.3.1)
 
 ```sh
 curl -sSfL https://raw.githubusercontent.com/ava-labs/avalanche-network-runner/main/scripts/install.sh | sh -s v1.3.1
 ```
 
-The binary will be installed inside the `~/bin` directory.
->>>>>>> c76b28f6
+The binary will be installed inside the `./bin` directory.
 
 To add the binary to your path, run
 
@@ -326,7 +322,7 @@
 curl -X POST -k http://localhost:8081/v1/control/createsubnets -d '[{}]'
 
 # or
-avalanche-network-runner control create-subnets '[{}]'
+camino-network-runner control create-subnets '[{}]'
 ```
 
 To create 1 validated subnet, with some of existing nodes as participants (requires network restart):
@@ -335,7 +331,7 @@
 curl -X POST -k http://localhost:8081/v1/control/createsubnets -d '[{"participants": ["node1", "node2"]}]'
 
 # or
-avalanche-network-runner control create-subnets '[{"participants": ["node1", "node2"]}]'
+camino-network-runner control create-subnets '[{"participants": ["node1", "node2"]}]'
 ```
 
 To create 1 validated subnet, with some of existing nodes and another new node as participants (requires network restart):
@@ -344,7 +340,7 @@
 curl -X POST -k http://localhost:8081/v1/control/createsubnets -d '[{"participants": ["node1", "node2", "testNode"]}]'
 
 # or
-avalanche-network-runner control create-subnets '[{"participants": ["node1", "node2", "testNode"]}]'
+camino-network-runner control create-subnets '[{"participants": ["node1", "node2", "testNode"]}]'
 
 ```
 
@@ -354,12 +350,7 @@
 curl -X POST -k http://localhost:8081/v1/control/createsubnets -d '[{}, {"participants": ["node1", "node2", "node3"]}, {"participants": ["node1", "node2", "testNode"]}]'
 
 # or
-<<<<<<< HEAD
-camino-network-runner control create-subnets 5
-=======
-avalanche-network-runner control create-subnets '[{}, {"participants": ["node1", "node2", "node3"]}, {"participants": ["node1", "node2", "testNode"]}]'
-
->>>>>>> c76b28f6
+camino-network-runner control create-subnets '[{}, {"participants": ["node1", "node2", "node3"]}, {"participants": ["node1", "node2", "testNode"]}]'
 ```
 
 To create a blockchain without a subnet id (requires network restart):
@@ -447,13 +438,8 @@
 --request-timeout=3m \
 --log-level debug \
 --endpoint="0.0.0.0:8080" \
-<<<<<<< HEAD
---node-name node1 \
---camino-node ${CAMINO_NODE_EXEC_PATH}
-=======
---avalanchego-path ${AVALANCHEGO_EXEC_PATH} \
+--camino-node ${CAMINO_NODE_EXEC_PATH} \
 node1 
->>>>>>> c76b28f6
 ```
 
 To add a node (in this case, a new node named `node99`):
@@ -471,11 +457,7 @@
 --request-timeout=3m \
 --log-level debug \
 --endpoint="0.0.0.0:8080" \
-<<<<<<< HEAD
---node-name node99 \
---camino-node ${CAMINO_NODE_EXEC_PATH}
-=======
---avalanchego-path ${AVALANCHEGO_EXEC_PATH} \
+--camino-node ${CAMINO_NODE_EXEC_PATH} \
 node99 
 ```
 
@@ -509,7 +491,6 @@
 --log-level debug \
 --endpoint="0.0.0.0:8080" \
 node99 
->>>>>>> c76b28f6
 ```
 
 You can also provide additional flags that specify the node's config:
