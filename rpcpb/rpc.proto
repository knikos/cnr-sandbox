syntax = "proto3";

option go_package = "github.com/ava-labs/avalanche-network-runner;rpcpb";

package rpcpb;

import "google/api/annotations.proto";

service PingService {
  rpc Ping(PingRequest) returns (PingResponse) {
    option (google.api.http) = {
      post: "/v1/ping"
      body: "*"
    };
  }
}

message PingRequest {}

message PingResponse {
  int32 pid = 1;
}

service ControlService {
  rpc Start(StartRequest) returns (StartResponse) {
    option (google.api.http) = {
      post: "/v1/control/start"
      body: "*"
    };
  }

  rpc CreateBlockchains(CreateBlockchainsRequest) returns (CreateBlockchainsResponse) {
    option (google.api.http) = {
      post: "/v1/control/createblockchains"
      body: "*"
    };
  }

  rpc CreateSubnets(CreateSubnetsRequest) returns (CreateSubnetsResponse) {
    option (google.api.http) = {
      post: "/v1/control/createsubnets"
      body: "*"
    };
  }

  rpc Health(HealthRequest) returns (HealthResponse) {
    option (google.api.http) = {
      post: "/v1/control/health"
      body: "*"
    };
  }

  rpc URIs(URIsRequest) returns (URIsResponse) {
    option (google.api.http) = {
      post: "/v1/control/uris"
      body: "*"
    };
  }

  rpc Status(StatusRequest) returns (StatusResponse) {
    option (google.api.http) = {
      post: "/v1/control/status"
      body: "*"
    };
  }

  rpc StreamStatus(StreamStatusRequest) returns (stream StreamStatusResponse) {
    option (google.api.http) = {
      post: "/v1/control/streamstatus"
      body: "*"
    };
  }

  rpc RemoveNode(RemoveNodeRequest) returns (RemoveNodeResponse) {
    option (google.api.http) = {
      post: "/v1/control/removenode"
      body: "*"
    };
  }

  rpc AddNode(AddNodeRequest) returns (AddNodeResponse) {
    option (google.api.http) = {
      post: "/v1/control/addnode"
      body: "*"
    };
  }

  rpc RestartNode(RestartNodeRequest) returns (RestartNodeResponse) {
    option (google.api.http) = {
      post: "/v1/control/restartnode"
      body: "*"
    };
  }

  rpc Stop(StopRequest) returns (StopResponse) {
    option (google.api.http) = {
      post: "/v1/control/stop"
      body: "*"
    };
  }

  rpc AttachPeer(AttachPeerRequest) returns (AttachPeerResponse) {
    option (google.api.http) = {
      post: "/v1/control/attachpeer"
      body: "*"
    };
  }

  rpc SendOutboundMessage(SendOutboundMessageRequest) returns (SendOutboundMessageResponse) {
    option (google.api.http) = {
      post: "/v1/control/sendoutboundmessage"
      body: "*"
    };
  }

  rpc SaveSnapshot(SaveSnapshotRequest) returns (SaveSnapshotResponse) {
    option (google.api.http) = {
      post: "/v1/control/savesnapshot"
      body: "*"
    };
  }

  rpc LoadSnapshot(LoadSnapshotRequest) returns (LoadSnapshotResponse) {
    option (google.api.http) = {
      post: "/v1/control/loadsnapshot"
      body: "*"
    };
  }

  rpc RemoveSnapshot(RemoveSnapshotRequest) returns (RemoveSnapshotResponse) {
    option (google.api.http) = {
      post: "/v1/control/removesnapshot"
      body: "*"
    };
  }

  rpc GetSnapshotNames(GetSnapshotNamesRequest) returns (GetSnapshotNamesResponse) {
    option (google.api.http) = {
      post: "/v1/control/getsnapshotnames"
      body: "*"
    };
  }
}

message ClusterInfo {
  repeated string node_names       = 1;
  map<string, NodeInfo> node_infos = 2;
  int32 pid                        = 3;
  string root_data_dir             = 4;
  bool healthy                     = 5;

  // Maps from the node ID to its attached peer infos.
  map<string, ListOfAttachedPeerInfo> attached_peer_infos = 6;

  // Set to "true" once custom blockchains are ready.
  bool custom_chains_healthy = 7;
  // The map of blockchain IDs in "ids.ID" format to its blockchain information.
  map<string, CustomChainInfo> custom_chains = 8;
  repeated string subnets          = 9;
}

message CustomChainInfo {
  // Blockchain name given to the create blockchain TX
  // Currently used to keep a record of the VM name,
  // which is not saved anywhere and can't be recovered from VM ID
  string chain_name = 1;

  // VM ID in "ids.ID" format.
  string vm_id = 2;

  // Create subnet transaction ID -- subnet ID.
  // The subnet ID must be whitelisted by the avalanche node.
  string subnet_id = 3;

  // Create blockchain transaction ID -- blockchain ID>
  // The blockchain ID is used for RPC endpoints.
  string chain_id = 4;
}

message NodeInfo {
  string name                 = 1;
  string exec_path            = 2;
  string uri                  = 3;
  string id                   = 4;
  string log_dir              = 5;
  string db_dir               = 6;
  string plugin_dir           = 7;
  string whitelisted_subnets  = 8;
  bytes config                = 9;
}

message AttachedPeerInfo {
  string id = 1;
}

message ListOfAttachedPeerInfo {
  repeated AttachedPeerInfo peers = 1;
}

message StartRequest {
  string exec_path                    = 1;
  optional uint32 num_nodes           = 2;
  optional string whitelisted_subnets = 3;
  optional string global_node_config  = 4;
  // Used for both database and log files.
  optional string root_data_dir = 5;

  // Build directory that contains the subdir 'plugins' from which to load all custom VM executables.
  // If not specified, will be derived from the exec_path (its basedir)
  optional string plugin_dir = 6;

  // The list of:
  // - custom chain's VM name
  // - genesis file path
  // - (optional) subnet id to use.
  // - chain config file path
  // - network upgrade file path
  //
  // subnet id must be always nil when using StartRequest, as the network is empty and has no preloaded
  // subnet ids available.
  //
  // The matching file with the name in "ids.ID" format must exist.
  // e.g., ids.ToID(hashing.ComputeHash256("subnetevm")).String()
  // e.g., subnet-cli create VMID subnetevm
  //
  // If this field is set to none (by default), the node/network-runner
  // does not install the custom chain and does not create the subnet,
  // even if the VM binary exists on the local plugins directory.
  repeated BlockchainSpec blockchain_specs = 7;

  map<string, string> custom_node_configs = 8;

  // Map of chain name to config file contents.
  // If specified, will create a file "chainname/config.json" with
  // the contents provided here.
  map<string, string> chain_configs = 9;

  // Map of chain name to upgrade file contents.
  // If specified, will create a file "chainname/upgrade.json" with
  // the contents provided here.
  map<string, string> upgrade_configs = 10;

  // reassign default/custom ports if they are already taken
  optional bool reassign_ports_if_used = 11;

  // use dynamic ports instead of default ones
  optional bool dynamic_ports = 12;

  // Map of subnet id to subnet config file contents.
  // If specified, will create a file "subnetid.json" under subnets config dir with
  // the contents provided here.
  map<string, string> subnet_configs = 13;
}

message StartResponse {
  ClusterInfo cluster_info = 1;
}

message BlockchainSpec {
  string vm_name = 1;
  string genesis = 2;
  optional string subnet_id = 3;
  // General chain config file path
  string chain_config = 4;
  string network_upgrade = 5;
  string subnet_config = 6;
<<<<<<< HEAD
  // Per node chain config file path
  string per_node_chain_config = 7;
=======
  string blockchain_alias = 7;
>>>>>>> 5509895f
}

message CreateBlockchainsRequest {
  // The list of:
  // - custom chain's VM name
  // - genesis file path
  // - (optional) subnet id to use.
  // - chain config file path
  // - network upgrade file path
  // - subnet config file path
  // - chain config file path for specific nodes
  //
  // The matching file with the name in "ids.ID" format must exist.
  // e.g., ids.ToID(hashing.ComputeHash256("subnetevm")).String()
  // e.g., subnet-cli create VMID subnetevm
  //
  // If this field is set to none (by default), the node/network-runner
  // will return error
  repeated BlockchainSpec blockchain_specs = 1;
}

message CreateBlockchainsResponse {
  ClusterInfo cluster_info = 1;
}

message CreateSubnetsRequest {
  optional uint32 num_subnets = 1;
}

message CreateSubnetsResponse {
  ClusterInfo cluster_info = 1;
}

message HealthRequest {}

message HealthResponse {
  ClusterInfo cluster_info = 1;
}

message URIsRequest {}

message URIsResponse {
  repeated string uris = 1;
}

message StatusRequest {}

message StatusResponse {
  ClusterInfo cluster_info = 1;
}

message StreamStatusRequest {
  int64 push_interval = 1;
}

message StreamStatusResponse {
  ClusterInfo cluster_info = 1;
}

message RestartNodeRequest {
  // Must be a valid node name.
  string name = 1;

  // Optional fields are set to the previous values if empty.
  optional string exec_path           = 2;
  optional string whitelisted_subnets = 3;

  // Map of chain name to config file contents.
  // If specified, will create a file "chainname/config.json" with
  // the contents provided here.
  map<string, string> chain_configs = 4;

  // Map of chain name to config file contents.
  // If specified, will create a file "chainname/upgrade.json" with
  // the contents provided here.
  map<string, string> upgrade_configs = 5;

  // Map of subnet id to subnet config file contents.
  // If specified, will create a file "subnetid.json" under subnets config dir with
  // the contents provided here.
  map<string, string> subnet_configs = 6;
}

message RestartNodeResponse {
  ClusterInfo cluster_info = 1;
}

message RemoveNodeRequest {
  string name = 1;
}

message RemoveNodeResponse {
  ClusterInfo cluster_info = 1;
}

message AddNodeRequest {
  string name                       = 1;
  string exec_path                  = 2;
  optional string node_config       = 3;

  // Map of chain name to config file contents.
  // If specified, will create a file "chainname/config.json" with
  // the contents provided here.
  map<string, string> chain_configs = 4;

  // Map of chain name to config file contents.
  // If specified, will create a file "chainname/upgrade.json" with
  // the contents provided here.
  map<string, string> upgrade_configs = 5;

  // Map of subnet id to subnet config file contents.
  // If specified, will create a file "subnetid.json" under subnets config dir with
  // the contents provided here.
  map<string, string> subnet_configs = 6;
}

message AddNodeResponse {
  ClusterInfo cluster_info = 1;
}

message StopRequest {}

message StopResponse {
  ClusterInfo cluster_info = 1;
}

message AttachPeerRequest {
  string node_name = 1;
}

message AttachPeerResponse {
  ClusterInfo cluster_info = 1;
  AttachedPeerInfo attached_peer_info = 2;
}

message SendOutboundMessageRequest {
  string node_name = 1;
  string peer_id   = 2;
  uint32 op        = 3;
  bytes bytes      = 4;
}

message SendOutboundMessageResponse {
  bool sent = 1;
}

message SaveSnapshotRequest {
  string snapshot_name = 1;
}

message SaveSnapshotResponse {
  string snapshot_path = 1;
}

message LoadSnapshotRequest {
  string snapshot_name = 1;
  optional string exec_path = 2;
  optional string plugin_dir = 3;
  optional string root_data_dir = 4;
  map<string, string> chain_configs = 5;
  map<string, string> upgrade_configs = 6;
  optional string global_node_config  = 7;
  optional bool reassign_ports_if_used = 8;
  map<string, string> subnet_configs = 9;
}

message LoadSnapshotResponse {
  ClusterInfo cluster_info = 1;
}

message RemoveSnapshotRequest {
  string snapshot_name = 1;
}

message RemoveSnapshotResponse {
}

message GetSnapshotNamesRequest {
}

message GetSnapshotNamesResponse {
  repeated string snapshot_names = 1;
}<|MERGE_RESOLUTION|>--- conflicted
+++ resolved
@@ -264,12 +264,9 @@
   string chain_config = 4;
   string network_upgrade = 5;
   string subnet_config = 6;
-<<<<<<< HEAD
+  string blockchain_alias = 7;
   // Per node chain config file path
-  string per_node_chain_config = 7;
-=======
-  string blockchain_alias = 7;
->>>>>>> 5509895f
+  string per_node_chain_config = 8;
 }
 
 message CreateBlockchainsRequest {
