package network

import (
	"context"

	"github.com/ava-labs/avalanche-network-runner/network/node"
)

// Network is an abstraction of an Avalanche network
type Network interface {
	// Returns a chan that is closed when
	// all the nodes in the network are healthy.
	// If an error is sent on this channel, at least 1
	// node didn't become healthy before the timeout.
	// If an error isn't sent on the channel before it
	// closes, all the nodes are healthy.
	// A stopped network is considered unhealthy.
	Healthy() chan error
	// Stop all the nodes.
	// Calling Stop after the first call does nothing
	// and returns nil.
	Stop(context.Context) error
	// Start a new node with the given config.
	// Returns an error if Stop() was previously called.
	AddNode(node.Config) (node.Node, error)
	// Stop the node with this name.
	// Returns an error if Stop() was previously called.
	RemoveNode(name string) error
	// Return the node with this name.
	// Returns an error if Stop() was previously called.
	GetNode(name string) (node.Node, error)
	// Returns the names of all nodes in this network.
	// Returns nil if Stop() was previously called.
	GetNodesNames() []string
	// TODO add methods
<<<<<<< HEAD
}

// Config encapsulates general config params for a network
type Config struct {
	// Configuration specific to a particular implementation of a network.
	ImplSpecificConfig interface{}
	// Config for each node
	NodeConfigs []node.Config
	// Name for the network
	Name string `json:"name"`
	// Genesis is network wide
	Genesis string
	// LogLevel
	LogLevel string `json:"logLevel"`
}

// Validate TODO enforce that all nodes have same genesis.
func (c *Config) Validate() error {
	for i, nodeConfig := range c.NodeConfigs {
		if err := nodeConfig.Validate(); err != nil {
			var nodeName string
			if len(nodeConfig.Name) > 0 {
				nodeName = nodeConfig.Name
			} else {
				nodeName = strconv.Itoa(i)
			}
			return fmt.Errorf("node %q config failed validation: %w", nodeName, err)
		}
	}
	return nil
=======
>>>>>>> 06277c46
}<|MERGE_RESOLUTION|>--- conflicted
+++ resolved
@@ -33,37 +33,4 @@
 	// Returns nil if Stop() was previously called.
 	GetNodesNames() []string
 	// TODO add methods
-<<<<<<< HEAD
-}
-
-// Config encapsulates general config params for a network
-type Config struct {
-	// Configuration specific to a particular implementation of a network.
-	ImplSpecificConfig interface{}
-	// Config for each node
-	NodeConfigs []node.Config
-	// Name for the network
-	Name string `json:"name"`
-	// Genesis is network wide
-	Genesis string
-	// LogLevel
-	LogLevel string `json:"logLevel"`
-}
-
-// Validate TODO enforce that all nodes have same genesis.
-func (c *Config) Validate() error {
-	for i, nodeConfig := range c.NodeConfigs {
-		if err := nodeConfig.Validate(); err != nil {
-			var nodeName string
-			if len(nodeConfig.Name) > 0 {
-				nodeName = nodeConfig.Name
-			} else {
-				nodeName = strconv.Itoa(i)
-			}
-			return fmt.Errorf("node %q config failed validation: %w", nodeName, err)
-		}
-	}
-	return nil
-=======
->>>>>>> 06277c46
 }