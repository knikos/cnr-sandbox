package network

import (
<<<<<<< HEAD
	"bytes"
=======
	"context"
>>>>>>> 0a4ebe6f
	"fmt"
	"strconv"

	"github.com/ava-labs/avalanche-network-runner-local/network/node"
)

// Network is an abstraction of an Avalanche network
type Network interface {
	// Returns a chan that is closed when
	// all the nodes in the network are healthy.
	// If an error is sent on this channel, at least 1
	// node didn't become healthy before the timeout.
	// If an error isn't sent on the channel before it
	// closes, all the nodes are healthy.
	// A stopped network is considered unhealthy.
	Healthy() chan error
	// Stop all the nodes.
	// Calling Stop after the first call does nothing
	// and returns nil.
	Stop(context.Context) error
	// Start a new node with the given config.
	// Returns an error if Stop() was previously called.
	AddNode(node.Config) (node.Node, error)
	// Stop the node with this name.
	// Returns an error if Stop() was previously called.
	RemoveNode(name string) error
	// Return the node with this name.
	// Returns an error if Stop() was previously called.
	GetNode(name string) (node.Node, error)
	// Returns the names of all nodes in this network.
	// Returns nil if Stop() was previously called.
	GetNodesNames() []string
	// TODO add methods
}

type Config struct {
	// How many nodes in the network
	NodeCount int
	// Config for each node
	NodeConfigs []node.Config
	// Log level for the whole network
	LogLevel string
	// Name for the network
	Name string
}

func (c *Config) Validate() error {
	var genesisFile []byte
	var firstNodeName string
	for i, nodeConfig := range c.NodeConfigs {
		var nodeName string
		if len(nodeConfig.Name) > 0 {
			nodeName = nodeConfig.Name
		} else {
			nodeName = strconv.Itoa(i)
		}
		if i == 0 {
			if !nodeConfig.IsBeacon {
				return fmt.Errorf("node %q config failed validation: first node must be beacon", nodeName)
			}
			genesisFile = nodeConfig.GenesisFile
			firstNodeName = nodeName
		} else {
			if bytes.Compare(genesisFile, nodeConfig.GenesisFile) != 0 {
				return fmt.Errorf("node %q config failed validation: genesis file difference against %q", nodeName, firstNodeName)
			}
		}
		if err := nodeConfig.Validate(); err != nil {
			return fmt.Errorf("node %q config failed validation: %w", nodeName, err)
		}
	}
	return nil
}<|MERGE_RESOLUTION|>--- conflicted
+++ resolved
@@ -1,11 +1,8 @@
 package network
 
 import (
-<<<<<<< HEAD
 	"bytes"
-=======
 	"context"
->>>>>>> 0a4ebe6f
 	"fmt"
 	"strconv"
 
