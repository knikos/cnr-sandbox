package main

import (
	"fmt"
	"os"

	"github.com/ava-labs/avalanche-network-runner-local/local"
	"github.com/ava-labs/avalanche-network-runner-local/network"
	"github.com/ava-labs/avalanche-network-runner-local/network/node"
	"github.com/ava-labs/avalanchego/utils/constants"
	"github.com/ava-labs/avalanchego/utils/logging"
)

var goPath = os.ExpandEnv("$GOPATH")

// Start a network with 1 node which connects to mainnet.
// Uses default configs.
func main() {
<<<<<<< HEAD
	// Create the logger
	loggingConfig, err := logging.DefaultConfig()
	if err != nil {
		fmt.Println(err)
		os.Exit(1)
=======
	nodeConfig := node.Config{
		Type: local.AVALANCHEGO,
>>>>>>> 16023ef2
	}
	logFactory := logging.NewFactory(loggingConfig)
	log, err := logFactory.Make("main")
	if err != nil {
		fmt.Println(err)
		os.Exit(1)
	}

	networkConfig := network.Config{}
	for i := 0; i < 5; i++ {
		configDir := fmt.Sprintf("%s/src/github.com/ava-labs/avalanche-network-runner-local/example/configs/node%d", goPath, i)
		configFile, err := os.ReadFile(fmt.Sprintf("%s/config.json", configDir))
		if err != nil {
			log.Fatal("%s", err)
			os.Exit(1)
		}
		stakingKey, err := os.ReadFile(fmt.Sprintf("%s/staking.key", configDir))
		if err != nil {
			log.Fatal("%s", err)
			os.Exit(1)
		}
		stakingCert, err := os.ReadFile(fmt.Sprintf("%s/staking.crt", configDir))
		if err != nil {
			log.Fatal("%s", err)
			os.Exit(1)
		}
		networkConfig.NodeConfigs = append(
			networkConfig.NodeConfigs,
			node.Config{
				Type:        local.AVALANCHEGO,
				APIPort:     9650 + 2*uint(i),
				ConfigFile:  configFile,
				StakingKey:  stakingKey,
				StakingCert: stakingCert,
			},
		)
	}

	// Create the network
	nw, err := local.NewNetwork(
		log,
		networkConfig,
		map[local.NodeType]string{
			local.AVALANCHEGO: fmt.Sprintf("%s%s", goPath, "/src/github.com/ava-labs/avalanchego/build/avalanchego"),
		},
	)
	if err != nil {
		log.Fatal("%s", err)
		os.Exit(1)
	}
	// Wait until the nodes in the network are ready
	readyCh := nw.Ready()
	fmt.Println("waiting for all nodes to report healthy...")
	err, ok := <-readyCh
	if ok {
		log.Fatal("network never became healthy: %s\n", err)
		handleError(log, nw)
	}
	nodeNames := nw.GetNodesNames()
	node, err := nw.GetNode(nodeNames[0])
	if err != nil {
		log.Fatal("%s", err)
		handleError(log, nw)
	}
	nodeID, err := node.GetNodeID()
	if err != nil {
		log.Fatal("%s", err)
		handleError(log, nw)
	}
	log.Info("this network has %d nodes and the first node's ID is %s\n", len(nodeNames), nodeID.PrefixedString(constants.NodeIDPrefix))
	if err := nw.Stop(); err != nil {
		log.Warn("error while stopping network: %s", err)
	}
}

func handleError(log logging.Logger, nw network.Network) {
	if err := nw.Stop(); err != nil {
		log.Warn("error while stopping network: %s", err)
	}
	os.Exit(1)
}<|MERGE_RESOLUTION|>--- conflicted
+++ resolved
@@ -16,16 +16,11 @@
 // Start a network with 1 node which connects to mainnet.
 // Uses default configs.
 func main() {
-<<<<<<< HEAD
 	// Create the logger
 	loggingConfig, err := logging.DefaultConfig()
 	if err != nil {
 		fmt.Println(err)
 		os.Exit(1)
-=======
-	nodeConfig := node.Config{
-		Type: local.AVALANCHEGO,
->>>>>>> 16023ef2
 	}
 	logFactory := logging.NewFactory(loggingConfig)
 	log, err := logFactory.Make("main")
@@ -56,7 +51,6 @@
 			networkConfig.NodeConfigs,
 			node.Config{
 				Type:        local.AVALANCHEGO,
-				APIPort:     9650 + 2*uint(i),
 				ConfigFile:  configFile,
 				StakingKey:  stakingKey,
 				StakingCert: stakingCert,
