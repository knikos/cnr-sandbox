// Copyright (C) 2019-2022, Ava Labs, Inc. All rights reserved.
// See the file LICENSE for licensing terms.

// e2e implements the e2e tests.
package e2e_test

import (
	"context"
	"flag"
	"fmt"
	"io/fs"
	"os"
	"path/filepath"
	"strings"
	"testing"
	"time"

	"github.com/ava-labs/avalanche-network-runner/client"
	"github.com/ava-labs/avalanche-network-runner/rpcpb"
	"github.com/ava-labs/avalanche-network-runner/server"
	"github.com/ava-labs/avalanche-network-runner/utils"
	"github.com/ava-labs/avalanche-network-runner/utils/constants"
	"github.com/ava-labs/avalanche-network-runner/ux"
	"github.com/ava-labs/avalanchego/api/admin"
	"github.com/ava-labs/avalanchego/ids"
	"github.com/ava-labs/avalanchego/message"
	avago_constants "github.com/ava-labs/avalanchego/utils/constants"
	"github.com/ava-labs/avalanchego/utils/logging"
	ginkgo "github.com/onsi/ginkgo/v2"
	"github.com/onsi/gomega"
	"github.com/prometheus/client_golang/prometheus"
)

func TestE2e(t *testing.T) {
	if os.Getenv("RUN_E2E") == "" {
		t.Skip("Environment variable RUN_E2E not set; skipping E2E tests")
	}
	gomega.RegisterFailHandler(ginkgo.Fail)
	ginkgo.RunSpecs(t, "network-runner-example e2e test suites")
}

var (
	logLevel      string
	logDir        string
	gRPCEp        string
	gRPCGatewayEp string
	execPath1     string
	execPath2     string
	subnetEvmPath string

	newNodeName       = "test-add-node"
	customNodeConfigs = map[string]string{
		"node1": `{"api-admin-enabled":true}`,
		"node2": `{"api-admin-enabled":true}`,
		"node3": `{"api-admin-enabled":true}`,
		"node4": `{"api-admin-enabled":false}`,
		"node5": `{"api-admin-enabled":false}`,
		"node6": `{"api-admin-enabled":false}`,
		"node7": `{"api-admin-enabled":false}`,
	}
	numNodes = uint32(5)
)

func init() {
	flag.StringVar(
		&logLevel,
		"log-level",
		logging.Info.String(),
		"log level",
	)
	flag.StringVar(
		&logDir,
		"log-dir",
		"",
		"log directory",
	)
	flag.StringVar(
		&gRPCEp,
		"grpc-endpoint",
		"0.0.0.0:8080",
		"gRPC server endpoint",
	)
	flag.StringVar(
		&gRPCGatewayEp,
		"grpc-gateway-endpoint",
		"0.0.0.0:8081",
		"gRPC gateway endpoint",
	)
	flag.StringVar(
		&execPath1,
		"camino-node-path-1",
		"",
		"camino-node executable path (to upgrade from)",
	)
	flag.StringVar(
		&execPath2,
		"camino-node-path-2",
		"",
		"camino-node executable path (to upgrade to)",
	)
	flag.StringVar(
		&subnetEvmPath,
		"subnet-evm-path",
		"",
		"path to subnet-evm binary",
	)
}

var (
	cli client.Client
	log logging.Logger
)

var _ = ginkgo.BeforeSuite(func() {
	if logDir == "" {
		var err error
		logDir, err = os.MkdirTemp("", fmt.Sprintf("anr-e2e-logs-%d", time.Now().Unix()))
		gomega.Ω(err).Should(gomega.BeNil())
	}
	lvl, err := logging.ToLevel(logLevel)
	gomega.Ω(err).Should(gomega.BeNil())
	lcfg := logging.Config{
		DisplayLevel: lvl,
	}
	logFactory := logging.NewFactory(lcfg)
	log, err = logFactory.Make(constants.LogNameTest)
	gomega.Ω(err).Should(gomega.BeNil())

	cli, err = client.New(client.Config{
		Endpoint:    gRPCEp,
		DialTimeout: 10 * time.Second,
	}, log)
	gomega.Ω(err).Should(gomega.BeNil())
})

var _ = ginkgo.AfterSuite(func() {
	ux.Print(log, logging.Red.Wrap("shutting down cluster"))
	ctx, cancel := context.WithTimeout(context.Background(), 2*time.Minute)
	_, err := cli.Stop(ctx)
	cancel()
	gomega.Ω(err).Should(gomega.BeNil())

	ux.Print(log, logging.Red.Wrap("shutting down client"))
	err = cli.Close()
	gomega.Ω(err).Should(gomega.BeNil())
})

var _ = ginkgo.Describe("[Start/Remove/Restart/Add/Stop]", func() {
<<<<<<< HEAD
=======
	ginkgo.It("can create blockhains", func() {
		existingSubnetID := ""
		ginkgo.By("start with blockchain specs", func() {
			ux.Print(log, logging.Green.Wrap("sending 'start' with the valid binary path: %s"), execPath1)
			ctx, cancel := context.WithTimeout(context.Background(), 15*time.Second)
			resp, err := cli.Start(ctx, execPath1,
				client.WithBlockchainSpecs([]*rpcpb.BlockchainSpec{
					{
						VmName:  "subnetevm",
						Genesis: "tests/e2e/subnet-evm-genesis.json",
					},
				}),
			)
			cancel()
			gomega.Ω(err).Should(gomega.BeNil())
			ux.Print(log, logging.Green.Wrap("successfully started, node-names: %s"), resp.ClusterInfo.NodeNames)
		})

		ginkgo.By("wait for custom chains healthy", func() {
			// ignore subnet ID here
			_ = waitForCustomChainsHealthy()
		})

		ginkgo.By("can create a blockchain with a new subnet id", func() {
			ux.Print(log, logging.Blue.Wrap("can create a blockchain in a new subnet"))
			ctx, cancel := context.WithTimeout(context.Background(), 2*time.Minute)
			_, err := cli.CreateBlockchains(ctx,
				[]*rpcpb.BlockchainSpec{
					{
						VmName:  "subnetevm",
						Genesis: "tests/e2e/subnet-evm-genesis.json",
					},
				},
			)
			cancel()
			gomega.Ω(err).Should(gomega.BeNil())
		})

		ginkgo.By("get subnet ID", func() {
			existingSubnetID = waitForCustomChainsHealthy()
		})

		ginkgo.By("can create a blockchain with an existing subnet id", func() {
			ux.Print(log, logging.Blue.Wrap("can create a blockchain in an existing subnet"))
			ctx, cancel := context.WithTimeout(context.Background(), 2*time.Minute)
			_, err := cli.CreateBlockchains(ctx,
				[]*rpcpb.BlockchainSpec{
					{
						VmName:   "subnetevm",
						Genesis:  "tests/e2e/subnet-evm-genesis.json",
						SubnetId: &existingSubnetID,
					},
				},
			)
			cancel()
			gomega.Ω(err).Should(gomega.BeNil())
		})

		ginkgo.By("wait for custom chains healthy", func() {
			// ignore subnet ID here
			_ = waitForCustomChainsHealthy()
		})

		ginkgo.By("can save snapshot", func() {
			ctx, cancel := context.WithTimeout(context.Background(), 2*time.Minute)
			_, err := cli.SaveSnapshot(ctx, "test")
			cancel()
			gomega.Ω(err).Should(gomega.BeNil())
		})

		ginkgo.By("can load snapshot", func() {
			ctx, cancel := context.WithTimeout(context.Background(), 2*time.Minute)
			_, err := cli.LoadSnapshot(ctx, "test")
			cancel()
			gomega.Ω(err).Should(gomega.BeNil())
		})

		ginkgo.By("wait for custom chains healthy", func() {
			// ignore subnet ID here
			_ = waitForCustomChainsHealthy()
		})

		// need to remove the snapshot otherwise it fails later in the 2nd part of snapshot tests
		// (testing for no snapshots)
		ginkgo.By("can remove snapshot", func() {
			ctx, cancel := context.WithTimeout(context.Background(), 2*time.Minute)
			_, err := cli.RemoveSnapshot(ctx, "test")
			cancel()
			gomega.Ω(err).Should(gomega.BeNil())
		})
		ginkgo.By("can create a blockchain with an existing subnet id", func() {
			ux.Print(log, logging.Blue.Wrap("can create a blockchain in an existing subnet"))
			ctx, cancel := context.WithTimeout(context.Background(), 2*time.Minute)
			_, err := cli.CreateBlockchains(ctx,
				[]*rpcpb.BlockchainSpec{
					{
						VmName:   "subnetevm",
						Genesis:  "tests/e2e/subnet-evm-genesis.json",
						SubnetId: &existingSubnetID,
					},
				},
			)
			cancel()
			gomega.Ω(err).Should(gomega.BeNil())
		})

		ginkgo.By("wait for custom chains healthy", func() {
			// ignore subnet ID here
			_ = waitForCustomChainsHealthy()
		})

		ginkgo.By("stop the network", func() {
			ctx, cancel := context.WithTimeout(context.Background(), 2*time.Minute)
			_, err := cli.Stop(ctx)
			cancel()
			gomega.Ω(err).Should(gomega.BeNil())
		})
	})

>>>>>>> dc92b63b
	ginkgo.It("can start", func() {
		ginkgo.By("start request with invalid exec path should fail", func() {
			ctx, cancel := context.WithTimeout(context.Background(), 15*time.Second)
			_, err := cli.Start(ctx, "")
			cancel()
			gomega.Ω(err.Error()).Should(gomega.ContainSubstring(utils.ErrInvalidExecPath.Error()))
		})

		ginkgo.By("start request with invalid exec path should fail", func() {
			ctx, cancel := context.WithTimeout(context.Background(), 15*time.Second)
			_, err := cli.Start(ctx, "invalid")
			cancel()
			gomega.Ω(err.Error()).Should(gomega.ContainSubstring(utils.ErrNotExists.Error()))
		})

		ginkgo.By("start request with invalid custom VM path should fail", func() {
			ctx, cancel := context.WithTimeout(context.Background(), 15*time.Second)
			_, err := cli.Start(ctx, execPath1,
				client.WithPluginDir(os.TempDir()),
				client.WithBlockchainSpecs([]*rpcpb.BlockchainSpec{
					{
						VmName: "invalid",
					},
				}),
			)
			cancel()
			gomega.Ω(err.Error()).Should(gomega.ContainSubstring(utils.ErrNotExistsPlugin.Error()))
		})

		ginkgo.By("start request with invalid custom VM name format should fail", func() {
			f, err := os.CreateTemp(os.TempDir(), strings.Repeat("a", 33))
			gomega.Ω(err).Should(gomega.BeNil())
			filePath := f.Name()
			gomega.Ω(f.Close()).Should(gomega.BeNil())

			ctx, cancel := context.WithTimeout(context.Background(), 15*time.Second)
			_, err = cli.Start(ctx, execPath1,
				client.WithPluginDir(filepath.Dir(filePath)),
				client.WithBlockchainSpecs([]*rpcpb.BlockchainSpec{
					{
						VmName: filepath.Base(filePath),
					},
				}),
			)
			cancel()
			gomega.Ω(err.Error()).Should(gomega.ContainSubstring(server.ErrInvalidVMName.Error()))

			os.RemoveAll(filePath)
		})

		ginkgo.By("start request with invalid custom VM genesis path should fail", func() {
			vmID, err := utils.VMID("hello")
			gomega.Ω(err).Should(gomega.BeNil())
			filePath := filepath.Join(os.TempDir(), vmID.String())
			gomega.Ω(os.WriteFile(filePath, []byte{0}, fs.ModePerm)).Should(gomega.BeNil())

			ctx, cancel := context.WithTimeout(context.Background(), 15*time.Second)
			_, err = cli.Start(ctx, execPath1,
				client.WithPluginDir(filepath.Dir(filePath)),
				client.WithBlockchainSpecs([]*rpcpb.BlockchainSpec{
					{
						VmName:  "hello",
						Genesis: "invalid",
					},
				}),
			)
			cancel()
			gomega.Ω(err.Error()).Should(gomega.ContainSubstring(utils.ErrNotExistsPluginGenesis.Error()))

			os.RemoveAll(filePath)
		})

		ginkgo.By("calling start API with the valid binary path", func() {
			ux.Print(log, logging.Green.Wrap("sending 'start' with the valid binary path: %s"), execPath1)
			ctx, cancel := context.WithTimeout(context.Background(), 15*time.Second)
			resp, err := cli.Start(ctx, execPath1)
			cancel()
			gomega.Ω(err).Should(gomega.BeNil())
			ux.Print(log, logging.Green.Wrap("successfully started, node-names: %s"), resp.ClusterInfo.NodeNames)
		})
	})

	ginkgo.It("can wait for health", func() {
		ctx, cancel := context.WithTimeout(context.Background(), 2*time.Minute)
		_, err := cli.Health(ctx)
		cancel()
		gomega.Ω(err).Should(gomega.BeNil())
	})

	ginkgo.It("can get URIs", func() {
		ctx, cancel := context.WithTimeout(context.Background(), 2*time.Minute)
		uris, err := cli.URIs(ctx)
		cancel()
		gomega.Ω(err).Should(gomega.BeNil())
		ux.Print(log, logging.Blue.Wrap("URIs: %s"), uris)
	})

	ginkgo.It("can fetch status", func() {
		ctx, cancel := context.WithTimeout(context.Background(), 15*time.Second)
		_, err := cli.Status(ctx)
		cancel()
		gomega.Ω(err).Should(gomega.BeNil())
	})

	ginkgo.It("can poll status", func() {
		ctx, cancel := context.WithTimeout(context.Background(), 2*time.Minute)
		defer cancel()
		ch, err := cli.StreamStatus(ctx, 5*time.Second)
		gomega.Ω(err).Should(gomega.BeNil())
		for info := range ch {
			ux.Print(log, logging.Green.Wrap("fetched info, node-names: %s"), info.NodeNames)
			if info.Healthy {
				break
			}
		}
	})

	time.Sleep(10 * time.Second)
	ginkgo.It("can remove", func() {
		ginkgo.By("calling remove API with the first binary", func() {
			ctx, cancel := context.WithTimeout(context.Background(), 2*time.Minute)
			resp, err := cli.RemoveNode(ctx, "node5")
			cancel()
			gomega.Ω(err).Should(gomega.BeNil())
			ux.Print(log, logging.Green.Wrap("successfully removed, node-names: %s"), resp.ClusterInfo.NodeNames)
		})
	})

	time.Sleep(10 * time.Second)
	ginkgo.It("can restart", func() {
		ginkgo.By("calling restart API with the second binary", func() {
			ctx, cancel := context.WithTimeout(context.Background(), 2*time.Minute)
			resp, err := cli.RestartNode(ctx, "node4", client.WithExecPath(execPath2))
			cancel()
			gomega.Ω(err).Should(gomega.BeNil())
			ux.Print(log, logging.Green.Wrap("successfully restarted, node-names: %s"), resp.ClusterInfo.NodeNames)
		})
	})

	time.Sleep(10 * time.Second)
	ginkgo.It("can attach a peer", func() {
		ginkgo.By("calling attach peer API", func() {
			ctx, cancel := context.WithTimeout(context.Background(), 2*time.Minute)
			resp, err := cli.AttachPeer(ctx, "node1")
			cancel()
			gomega.Ω(err).Should(gomega.BeNil())

			v, ok := resp.ClusterInfo.AttachedPeerInfos["node1"]
			gomega.Ω(ok).Should(gomega.BeTrue())
			ux.Print(log, logging.Green.Wrap("successfully attached peer, peers: %+v"), v.Peers)

			mc, err := message.NewCreator(
				prometheus.NewRegistry(),
				"",
				true,
				10*time.Second,
			)
			gomega.Ω(err).Should(gomega.BeNil())

			containerIDs := []ids.ID{
				ids.GenerateTestID(),
				ids.GenerateTestID(),
				ids.GenerateTestID(),
			}
			requestID := uint32(42)
			chainID := avago_constants.PlatformChainID
			msg, err := mc.Chits(chainID, requestID, containerIDs)
			gomega.Ω(err).Should(gomega.BeNil())

			ctx, cancel = context.WithTimeout(context.Background(), 2*time.Minute)
			sresp, err := cli.SendOutboundMessage(ctx, "node1", v.Peers[0].Id, uint32(msg.Op()), msg.Bytes())
			cancel()
			gomega.Ω(err).Should(gomega.BeNil())
			gomega.Ω(sresp.Sent).Should(gomega.BeTrue())
		})
	})

	time.Sleep(10 * time.Second)
	ginkgo.It("can add a node", func() {
		ginkgo.By("calling AddNode", func() {
			ux.Print(log, logging.Green.Wrap("calling 'add-node' with the valid binary path: %s"), execPath1)
			ctx, cancel := context.WithTimeout(context.Background(), 15*time.Second)
			resp, err := cli.AddNode(ctx, newNodeName, execPath1)
			cancel()
			gomega.Ω(err).Should(gomega.BeNil())
			ux.Print(log, logging.Green.Wrap("successfully started, node-names: %s"), resp.ClusterInfo.NodeNames)
		})

		ginkgo.By("calling AddNode with existing node name, should fail", func() {
			ux.Print(log, logging.Green.Wrap("calling 'add-node' with the valid binary path: %s"), execPath1)
			ctx, cancel := context.WithTimeout(context.Background(), 15*time.Second)
			resp, err := cli.AddNode(ctx, newNodeName, execPath1)
			cancel()
			gomega.Ω(err.Error()).Should(gomega.ContainSubstring("repeated node name"))
			gomega.Ω(resp).Should(gomega.BeNil())
			ux.Print(log, logging.Green.Wrap("'add-node' failed as expected"))
		})
	})

	ginkgo.It("can start with custom config", func() {
		ginkgo.By("stopping network first", func() {
			ux.Print(log, logging.Red.Wrap("shutting down cluster"))
			ctx, cancel := context.WithTimeout(context.Background(), 2*time.Minute)
			_, err := cli.Stop(ctx)
			cancel()
			gomega.Ω(err).Should(gomega.BeNil())

			ux.Print(log, logging.Red.Wrap("shutting down client"))
			gomega.Ω(err).Should(gomega.BeNil())
		})
		ginkgo.By("calling start API with custom config", func() {
			ux.Print(log, logging.Green.Wrap("sending 'start' with the valid binary path: %s"), execPath1)
			ctx, cancel := context.WithTimeout(context.Background(), 15*time.Second)
			opts := []client.OpOption{
				client.WithNumNodes(numNodes),
				client.WithCustomNodeConfigs(customNodeConfigs),
			}
			resp, err := cli.Start(ctx, execPath1, opts...)
			cancel()
			gomega.Ω(err).Should(gomega.BeNil())
			ux.Print(log, logging.Green.Wrap("successfully started, node-names: %s"), resp.ClusterInfo.NodeNames)
		})
		ginkgo.By("can wait for health", func() {
			// start is async, so wait some time for cluster health
			time.Sleep(30 * time.Second)

			ctx, cancel := context.WithTimeout(context.Background(), 2*time.Minute)
			_, err := cli.Health(ctx)
			cancel()
			gomega.Ω(err).Should(gomega.BeNil())
		})
		ginkgo.By("overrides num-nodes", func() {
			ux.Print(log, logging.Green.Wrap("checking that given num-nodes %d have been overridden by custom configs: %d"), numNodes, len(customNodeConfigs))
			ctx, cancel := context.WithTimeout(context.Background(), 15*time.Second)
			uris, err := cli.URIs(ctx)
			cancel()
			gomega.Ω(err).Should(gomega.BeNil())
			gomega.Ω(uris).Should(gomega.HaveLen(len(customNodeConfigs)))
			ux.Print(log, logging.Green.Wrap("expected number of nodes up: %d"), len(customNodeConfigs))

			ux.Print(log, logging.Green.Wrap("checking correct admin APIs are enabled resp. disabled"))
			// we have 7 nodes, 3 have the admin API enabled, the other 4 disabled
			// therefore we expect exactly 4 calls to fail and exactly 3 to succeed.
			ctx, cancel = context.WithTimeout(context.Background(), 15*time.Second)
			errCnt := 0
			for i := 0; i < len(uris); i++ {
				cli := admin.NewClient(uris[i])
				err := cli.LockProfile(ctx)
				if err != nil {
					errCnt++
				}
			}
			cancel()
			gomega.Ω(errCnt).Should(gomega.Equal(4))
		})
	})

	ginkgo.It("start with default network, for subsecuent steps", func() {
		ginkgo.By("stopping network first", func() {
			ctx, cancel := context.WithTimeout(context.Background(), 2*time.Minute)
			_, err := cli.Stop(ctx)
			cancel()
			gomega.Ω(err).Should(gomega.BeNil())
		})
		ginkgo.By("starting", func() {
			ctx, cancel := context.WithTimeout(context.Background(), 15*time.Second)
			_, err := cli.Start(ctx, execPath1)
			cancel()
			gomega.Ω(err).Should(gomega.BeNil())
		})
		ginkgo.By("wait for health", func() {
			ctx, cancel := context.WithTimeout(context.Background(), 2*time.Minute)
			_, err := cli.Health(ctx)
			cancel()
			gomega.Ω(err).Should(gomega.BeNil())
		})
	})

	ginkgo.It("subnet creation", func() {
		ginkgo.By("check subnets are 0", func() {
			ctx, cancel := context.WithTimeout(context.Background(), 15*time.Second)
			status, err := cli.Status(ctx)
			cancel()
			gomega.Ω(err).Should(gomega.BeNil())
			numSubnets := len(status.ClusterInfo.Subnets)
			gomega.Ω(numSubnets).Should(gomega.Equal(0))
		})
		ginkgo.By("add 1 subnet", func() {
			ctx, cancel := context.WithTimeout(context.Background(), 15*time.Second)
			_, err := cli.CreateSubnets(ctx)
			cancel()
			gomega.Ω(err).Should(gomega.BeNil())
		})
		ginkgo.By("wait for network to be healthy", func() {
			// ignore subnet ID here
			_ = waitForCustomChainsHealthy()
		})
		ginkgo.By("check subnets are 1", func() {
			ctx, cancel := context.WithTimeout(context.Background(), 15*time.Second)
			status, err := cli.Status(ctx)
			cancel()
			gomega.Ω(err).Should(gomega.BeNil())
			numSubnets := len(status.ClusterInfo.Subnets)
			gomega.Ω(numSubnets).Should(gomega.Equal(1))
		})
	})

	ginkgo.It("snapshots + blockchain creation", func() {
		var originalUris []string
		var originalSubnets []string
		ginkgo.By("get original URIs", func() {
			ctx, cancel := context.WithTimeout(context.Background(), 2*time.Minute)
			var err error
			originalUris, err = cli.URIs(ctx)
			cancel()
			gomega.Ω(err).Should(gomega.BeNil())
			gomega.Ω(len(originalUris)).Should(gomega.Equal(5))
		})
		ginkgo.By("get original subnets", func() {
			ctx, cancel := context.WithTimeout(context.Background(), 15*time.Second)
			status, err := cli.Status(ctx)
			cancel()
			gomega.Ω(err).Should(gomega.BeNil())
			numSubnets := len(status.ClusterInfo.Subnets)
			gomega.Ω(numSubnets).Should(gomega.Equal(1))
			originalSubnets = status.ClusterInfo.Subnets
		})
		ginkgo.By("check there are no snapshots", func() {
			ctx, cancel := context.WithTimeout(context.Background(), 2*time.Minute)
			snapshotNames, err := cli.GetSnapshotNames(ctx)
			cancel()
			gomega.Ω(err).Should(gomega.BeNil())
			gomega.Ω(snapshotNames).Should(gomega.Equal([]string(nil)))
		})
		ginkgo.By("can save snapshot", func() {
			ctx, cancel := context.WithTimeout(context.Background(), 2*time.Minute)
			_, err := cli.SaveSnapshot(ctx, "pepe")
			cancel()
			gomega.Ω(err).Should(gomega.BeNil())
		})
		ginkgo.By("wait fail for stopped network", func() {
			ctx, cancel := context.WithTimeout(context.Background(), 2*time.Minute)
			_, err := cli.Health(ctx)
			cancel()
			gomega.Ω(err.Error()).Should(gomega.ContainSubstring("not bootstrapped"))
		})
		ginkgo.By("load fail for unknown snapshot", func() {
			ctx, cancel := context.WithTimeout(context.Background(), 2*time.Minute)
			_, err := cli.LoadSnapshot(ctx, "papa")
			cancel()
			gomega.Ω(err.Error()).Should(gomega.ContainSubstring("snapshot not found"))
		})
		ginkgo.By("can load snapshot", func() {
			ctx, cancel := context.WithTimeout(context.Background(), 2*time.Minute)
			_, err := cli.LoadSnapshot(ctx, "pepe")
			cancel()
			gomega.Ω(err).Should(gomega.BeNil())
		})
		ginkgo.By("wait for network to be healthy", func() {
			ctx, cancel := context.WithTimeout(context.Background(), 2*time.Minute)
			var created bool
			continueLoop := true
			for continueLoop {
				select {
				case <-ctx.Done():
					continueLoop = false
				case <-time.After(5 * time.Second):
					ctx, cancel := context.WithTimeout(context.Background(), 15*time.Second)
					status, err := cli.Status(ctx)
					cancel()
					gomega.Ω(err).Should(gomega.BeNil())
					created = status.ClusterInfo.CustomChainsHealthy
					if created {
						continueLoop = false
					}
				}
			}
			cancel()
			gomega.Ω(created).Should(gomega.Equal(true))
		})
		ginkgo.By("check URIs", func() {
			ctx, cancel := context.WithTimeout(context.Background(), 2*time.Minute)
			var err error
			uris, err := cli.URIs(ctx)
			cancel()
			gomega.Ω(err).Should(gomega.BeNil())
			gomega.Ω(uris).Should(gomega.Equal(originalUris))
		})
		ginkgo.By("check subnets", func() {
			ctx, cancel := context.WithTimeout(context.Background(), 15*time.Second)
			status, err := cli.Status(ctx)
			cancel()
			gomega.Ω(err).Should(gomega.BeNil())
			gomega.Ω(status.ClusterInfo.Subnets).Should(gomega.Equal(originalSubnets))
		})
		ginkgo.By("save fail for already saved snapshot", func() {
			ctx, cancel := context.WithTimeout(context.Background(), 2*time.Minute)
			_, err := cli.SaveSnapshot(ctx, "pepe")
			cancel()
			gomega.Ω(err.Error()).Should(gomega.ContainSubstring("snapshot \"pepe\" already exists"))
		})
		ginkgo.By("check there is a snapshot", func() {
			ctx, cancel := context.WithTimeout(context.Background(), 2*time.Minute)
			snapshotNames, err := cli.GetSnapshotNames(ctx)
			cancel()
			gomega.Ω(err).Should(gomega.BeNil())
			gomega.Ω(snapshotNames).Should(gomega.Equal([]string{"pepe"}))
		})
		ginkgo.By("can remove snapshot", func() {
			ctx, cancel := context.WithTimeout(context.Background(), 2*time.Minute)
			_, err := cli.RemoveSnapshot(ctx, "pepe")
			cancel()
			gomega.Ω(err).Should(gomega.BeNil())
		})
		ginkgo.By("check there are no snapshots", func() {
			ctx, cancel := context.WithTimeout(context.Background(), 2*time.Minute)
			snapshotNames, err := cli.GetSnapshotNames(ctx)
			cancel()
			gomega.Ω(err).Should(gomega.BeNil())
			gomega.Ω(snapshotNames).Should(gomega.Equal([]string(nil)))
		})
		ginkgo.By("remove fail for unknown snapshot", func() {
			ctx, cancel := context.WithTimeout(context.Background(), 2*time.Minute)
			_, err := cli.RemoveSnapshot(ctx, "pepe")
			cancel()
			gomega.Ω(err.Error()).Should(gomega.ContainSubstring("snapshot not found"))
		})
	})
})

func waitForCustomChainsHealthy() string {
	ctx, cancel := context.WithTimeout(context.Background(), 2*time.Minute)
	var created bool
	continueLoop := true
	for continueLoop {
		select {
		case <-ctx.Done():
			continueLoop = false
		case <-time.After(5 * time.Second):
			cctx, ccancel := context.WithTimeout(context.Background(), 15*time.Second)
			status, err := cli.Status(cctx)
			ccancel()
			gomega.Ω(err).Should(gomega.BeNil())
			created = status.ClusterInfo.CustomChainsHealthy
			if created {
				existingSubnetID := status.ClusterInfo.GetSubnets()[0]
				gomega.Ω(existingSubnetID).Should(gomega.Not(gomega.BeNil()))
				cancel()
				return existingSubnetID
			}
		}
	}
	cancel()
	gomega.Ω(created).Should(gomega.Equal(true))
	return ""
}<|MERGE_RESOLUTION|>--- conflicted
+++ resolved
@@ -146,8 +146,6 @@
 })
 
 var _ = ginkgo.Describe("[Start/Remove/Restart/Add/Stop]", func() {
-<<<<<<< HEAD
-=======
 	ginkgo.It("can create blockhains", func() {
 		existingSubnetID := ""
 		ginkgo.By("start with blockchain specs", func() {
@@ -267,7 +265,6 @@
 		})
 	})
 
->>>>>>> dc92b63b
 	ginkgo.It("can start", func() {
 		ginkgo.By("start request with invalid exec path should fail", func() {
 			ctx, cancel := context.WithTimeout(context.Background(), 15*time.Second)
