// Copyright (C) 2019-2022, Ava Labs, Inc. All rights reserved.
// See the file LICENSE for licensing terms.

// e2e implements the e2e tests.
package e2e_test

import (
	"context"
	"flag"
	"io/fs"
	"os"
	"path/filepath"
	"strings"
	"testing"
	"time"

	"github.com/ava-labs/avalanche-network-runner/client"
	"github.com/ava-labs/avalanche-network-runner/rpcpb"
	"github.com/ava-labs/avalanche-network-runner/server"
	"github.com/ava-labs/avalanche-network-runner/utils"
<<<<<<< HEAD
	"github.com/ava-labs/avalanche-network-runner/utils/constants"
	"github.com/ava-labs/avalanche-network-runner/ux"

=======
>>>>>>> 00bbd75d
	"github.com/ava-labs/avalanchego/api/admin"
	"github.com/ava-labs/avalanchego/ids"
	"github.com/ava-labs/avalanchego/message"
	avago_constants "github.com/ava-labs/avalanchego/utils/constants"
	"github.com/ava-labs/avalanchego/utils/logging"
	ginkgo "github.com/onsi/ginkgo/v2"
	"github.com/onsi/gomega"
	"github.com/prometheus/client_golang/prometheus"
)

func TestE2e(t *testing.T) {
	if os.Getenv("RUN_E2E") == "" {
		t.Skip("Environment variable RUN_E2E not set; skipping E2E tests")
	}
	gomega.RegisterFailHandler(ginkgo.Fail)
	ginkgo.RunSpecs(t, "network-runner-example e2e test suites")
}

var (
	logLevel      string
	gRPCEp        string
	gRPCGatewayEp string
	execPath1     string
	execPath2     string
	subnetEvmPath string

	newNodeName       = "test-add-node"
	customNodeConfigs = map[string]string{
		"node1": `{"api-admin-enabled":true}`,
		"node2": `{"api-admin-enabled":true}`,
		"node3": `{"api-admin-enabled":true}`,
		"node4": `{"api-admin-enabled":false}`,
		"node5": `{"api-admin-enabled":false}`,
		"node6": `{"api-admin-enabled":false}`,
		"node7": `{"api-admin-enabled":false}`,
	}
	numNodes = uint32(5)
)

func init() {
	flag.StringVar(
		&logLevel,
		"log-level",
		logging.Info.String(),
		"log level",
	)
	flag.StringVar(
		&gRPCEp,
		"grpc-endpoint",
		"0.0.0.0:8080",
		"gRPC server endpoint",
	)
	flag.StringVar(
		&gRPCGatewayEp,
		"grpc-gateway-endpoint",
		"0.0.0.0:8081",
		"gRPC gateway endpoint",
	)
	flag.StringVar(
		&execPath1,
		"avalanchego-path-1",
		"",
		"avalanchego executable path (to upgrade from)",
	)
	flag.StringVar(
		&execPath2,
		"avalanchego-path-2",
		"",
		"avalanchego executable path (to upgrade to)",
	)
	flag.StringVar(
		&subnetEvmPath,
		"subnet-evm-path",
		"",
		"path to subnet-evm binary",
	)
}

var (
	cli client.Client
	log logging.Logger
)

var _ = ginkgo.BeforeSuite(func() {
	lvl, err := logging.ToLevel(logLevel)
	gomega.Ω(err).Should(gomega.BeNil())
	lcfg := logging.Config{
		DisplayLevel: lvl,
	}
	logFactory := logging.NewFactory(lcfg)
	log, err = logFactory.Make(constants.LogNameTest)
	gomega.Ω(err).Should(gomega.BeNil())

	cli, err = client.New(client.Config{
		LogLevel:    logLevel,
		Endpoint:    gRPCEp,
		DialTimeout: 10 * time.Second,
	})
	gomega.Ω(err).Should(gomega.BeNil())
})

var _ = ginkgo.AfterSuite(func() {
	ux.Print(log, logging.Red.Wrap("shutting down cluster"))
	ctx, cancel := context.WithTimeout(context.Background(), 2*time.Minute)
	_, err := cli.Stop(ctx)
	cancel()
	gomega.Ω(err).Should(gomega.BeNil())

	ux.Print(log, logging.Red.Wrap("shutting down client"))
	err = cli.Close()
	gomega.Ω(err).Should(gomega.BeNil())
})

var _ = ginkgo.Describe("[Start/Remove/Restart/Add/Stop]", func() {
	ginkgo.It("can create blockhains", func() {
		existingSubnetID := ""
		ginkgo.By("start with blockchain specs", func() {
			color.Outf("{{green}}sending 'start' with the valid binary path:{{/}} %q\n", execPath2)
			ctx, cancel := context.WithTimeout(context.Background(), 15*time.Second)
			resp, err := cli.Start(ctx, execPath2,
				client.WithBlockchainSpecs([]*rpcpb.BlockchainSpec{
					{
						VmName:  "subnetevm",
						Genesis: "tests/e2e/subnet-evm-genesis.json",
					},
				}),
			)
			cancel()
			gomega.Ω(err).Should(gomega.BeNil())
			color.Outf("{{green}}successfully started:{{/}} %+v\n", resp.ClusterInfo.NodeNames)
		})

		ginkgo.By("wait for custom chains healthy", func() {
			// ignore subnet ID here
			_ = waitForCustomChainsHealthy()
		})

		ginkgo.By("can create a blockchain with a new subnet id", func() {
			color.Outf("{{blue}}can create a blockchain in a new subnet{{/}}\n")
			ctx, cancel := context.WithTimeout(context.Background(), 2*time.Minute)
			_, err := cli.CreateBlockchains(ctx,
				[]*rpcpb.BlockchainSpec{
					{
						VmName:  "subnetevm",
						Genesis: "tests/e2e/subnet-evm-genesis.json",
					},
				},
			)
			cancel()
			gomega.Ω(err).Should(gomega.BeNil())
		})

		ginkgo.By("get subnet ID", func() {
			existingSubnetID = waitForCustomChainsHealthy()
		})

		ginkgo.By("can create a blockchain with an existing subnet id", func() {
			color.Outf("{{blue}}can create a blockchain in an existing subnet{{/}}\n")
			ctx, cancel := context.WithTimeout(context.Background(), 2*time.Minute)
			_, err := cli.CreateBlockchains(ctx,
				[]*rpcpb.BlockchainSpec{
					{
						VmName:   "subnetevm",
						Genesis:  "tests/e2e/subnet-evm-genesis.json",
						SubnetId: &existingSubnetID,
					},
				},
			)
			cancel()
			gomega.Ω(err).Should(gomega.BeNil())
		})

		ginkgo.By("wait for custom chains healthy", func() {
			// ignore subnet ID here
			_ = waitForCustomChainsHealthy()
		})

		ginkgo.By("can save snapshot", func() {
			ctx, cancel := context.WithTimeout(context.Background(), 2*time.Minute)
			_, err := cli.SaveSnapshot(ctx, "test")
			cancel()
			gomega.Ω(err).Should(gomega.BeNil())
		})

		ginkgo.By("can load snapshot", func() {
			ctx, cancel := context.WithTimeout(context.Background(), 2*time.Minute)
			_, err := cli.LoadSnapshot(ctx, "test")
			cancel()
			gomega.Ω(err).Should(gomega.BeNil())
		})

		ginkgo.By("wait for custom chains healthy", func() {
			// ignore subnet ID here
			_ = waitForCustomChainsHealthy()
		})

		// need to remove the snapshot otherwise it fails later in the 2nd part of snapshot tests
		// (testing for no snapshots)
		ginkgo.By("can remove snapshot", func() {
			ctx, cancel := context.WithTimeout(context.Background(), 2*time.Minute)
			_, err := cli.RemoveSnapshot(ctx, "test")
			cancel()
			gomega.Ω(err).Should(gomega.BeNil())
		})
		ginkgo.By("can create a blockchain with an existing subnet id", func() {
			color.Outf("{{blue}}can create a blockchain in an existing subnet{{/}}\n")
			ctx, cancel := context.WithTimeout(context.Background(), 2*time.Minute)
			_, err := cli.CreateBlockchains(ctx,
				[]*rpcpb.BlockchainSpec{
					{
						VmName:   "subnetevm",
						Genesis:  "tests/e2e/subnet-evm-genesis.json",
						SubnetId: &existingSubnetID,
					},
				},
			)
			cancel()
			gomega.Ω(err).Should(gomega.BeNil())
		})

		ginkgo.By("wait for custom chains healthy", func() {
			// ignore subnet ID here
			_ = waitForCustomChainsHealthy()
		})

		ginkgo.By("stop the network", func() {
			ctx, cancel := context.WithTimeout(context.Background(), 2*time.Minute)
			_, err := cli.Stop(ctx)
			cancel()
			gomega.Ω(err).Should(gomega.BeNil())
		})
	})

	ginkgo.It("can start", func() {
		ginkgo.By("start request with invalid exec path should fail", func() {
			ctx, cancel := context.WithTimeout(context.Background(), 15*time.Second)
			_, err := cli.Start(ctx, "")
			cancel()
			gomega.Ω(err.Error()).Should(gomega.ContainSubstring(utils.ErrInvalidExecPath.Error()))
		})

		ginkgo.By("start request with invalid exec path should fail", func() {
			ctx, cancel := context.WithTimeout(context.Background(), 15*time.Second)
			_, err := cli.Start(ctx, "invalid")
			cancel()
			gomega.Ω(err.Error()).Should(gomega.ContainSubstring(utils.ErrNotExists.Error()))
		})

		ginkgo.By("start request with invalid custom VM path should fail", func() {
			ctx, cancel := context.WithTimeout(context.Background(), 15*time.Second)
			_, err := cli.Start(ctx, execPath1,
				client.WithPluginDir(os.TempDir()),
				client.WithBlockchainSpecs([]*rpcpb.BlockchainSpec{
					{
						VmName: "invalid",
					},
				}),
			)
			cancel()
			gomega.Ω(err.Error()).Should(gomega.ContainSubstring(utils.ErrNotExistsPlugin.Error()))
		})

		ginkgo.By("start request with invalid custom VM name format should fail", func() {
			f, err := os.CreateTemp(os.TempDir(), strings.Repeat("a", 33))
			gomega.Ω(err).Should(gomega.BeNil())
			filePath := f.Name()
			gomega.Ω(f.Close()).Should(gomega.BeNil())

			ctx, cancel := context.WithTimeout(context.Background(), 15*time.Second)
			_, err = cli.Start(ctx, execPath1,
				client.WithPluginDir(filepath.Dir(filePath)),
				client.WithBlockchainSpecs([]*rpcpb.BlockchainSpec{
					{
						VmName: filepath.Base(filePath),
					},
				}),
			)
			cancel()
			gomega.Ω(err.Error()).Should(gomega.ContainSubstring(server.ErrInvalidVMName.Error()))

			os.RemoveAll(filePath)
		})

		ginkgo.By("start request with invalid custom VM genesis path should fail", func() {
			vmID, err := utils.VMID("hello")
			gomega.Ω(err).Should(gomega.BeNil())
			filePath := filepath.Join(os.TempDir(), vmID.String())
			gomega.Ω(os.WriteFile(filePath, []byte{0}, fs.ModePerm)).Should(gomega.BeNil())

			ctx, cancel := context.WithTimeout(context.Background(), 15*time.Second)
			_, err = cli.Start(ctx, execPath1,
				client.WithPluginDir(filepath.Dir(filePath)),
				client.WithBlockchainSpecs([]*rpcpb.BlockchainSpec{
					{
						VmName:  "hello",
						Genesis: "invalid",
					},
				}),
			)
			cancel()
			gomega.Ω(err.Error()).Should(gomega.ContainSubstring(utils.ErrNotExistsPluginGenesis.Error()))

			os.RemoveAll(filePath)
		})

		ginkgo.By("calling start API with the valid binary path", func() {
			ux.Print(log, logging.Green.Wrap("sending 'start' with the valid binary path: %q"), execPath1)
			ctx, cancel := context.WithTimeout(context.Background(), 15*time.Second)
			resp, err := cli.Start(ctx, execPath1)
			cancel()
			gomega.Ω(err).Should(gomega.BeNil())
			ux.Print(log, logging.Green.Wrap("successfully started: %q"), resp.ClusterInfo.NodeNames)
		})
	})

	ginkgo.It("can wait for health", func() {
		ctx, cancel := context.WithTimeout(context.Background(), 2*time.Minute)
		_, err := cli.Health(ctx)
		cancel()
		gomega.Ω(err).Should(gomega.BeNil())
	})

	ginkgo.It("can get URIs", func() {
		ctx, cancel := context.WithTimeout(context.Background(), 2*time.Minute)
		uris, err := cli.URIs(ctx)
		cancel()
		gomega.Ω(err).Should(gomega.BeNil())
		ux.Print(log, logging.Blue.Wrap("URIs: %q"), uris)
	})

	ginkgo.It("can fetch status", func() {
		ctx, cancel := context.WithTimeout(context.Background(), 15*time.Second)
		_, err := cli.Status(ctx)
		cancel()
		gomega.Ω(err).Should(gomega.BeNil())
	})

	ginkgo.It("can poll status", func() {
		ctx, cancel := context.WithTimeout(context.Background(), 2*time.Minute)
		defer cancel()
		ch, err := cli.StreamStatus(ctx, 5*time.Second)
		gomega.Ω(err).Should(gomega.BeNil())
		for info := range ch {
			ux.Print(log, logging.Green.Wrap("fetched info: %q"), info.NodeNames)
			if info.Healthy {
				break
			}
		}
	})

	time.Sleep(10 * time.Second)
	ginkgo.It("can remove", func() {
		ginkgo.By("calling remove API with the first binary", func() {
			ctx, cancel := context.WithTimeout(context.Background(), 2*time.Minute)
			resp, err := cli.RemoveNode(ctx, "node5")
			cancel()
			gomega.Ω(err).Should(gomega.BeNil())
			ux.Print(log, logging.Green.Wrap("successfully removed: %q"), resp.ClusterInfo.NodeNames)
		})
	})

	time.Sleep(10 * time.Second)
	ginkgo.It("can restart", func() {
		ginkgo.By("calling restart API with the second binary", func() {
			ctx, cancel := context.WithTimeout(context.Background(), 2*time.Minute)
			resp, err := cli.RestartNode(ctx, "node4", client.WithExecPath(execPath2))
			cancel()
			gomega.Ω(err).Should(gomega.BeNil())
			ux.Print(log, logging.Green.Wrap("successfully restarted: %+v"), resp.ClusterInfo.NodeNames)
		})
	})

	time.Sleep(10 * time.Second)
	ginkgo.It("can attach a peer", func() {
		ginkgo.By("calling attach peer API", func() {
			ctx, cancel := context.WithTimeout(context.Background(), 2*time.Minute)
			resp, err := cli.AttachPeer(ctx, "node1")
			cancel()
			gomega.Ω(err).Should(gomega.BeNil())

			v, ok := resp.ClusterInfo.AttachedPeerInfos["node1"]
			gomega.Ω(ok).Should(gomega.BeTrue())
			ux.Print(log, logging.Green.Wrap("successfully attached peer: %+v"), v.Peers)

			mc, err := message.NewCreator(
				prometheus.NewRegistry(),
				true,
				"",
				10*time.Second,
			)
			gomega.Ω(err).Should(gomega.BeNil())

			containerIDs := []ids.ID{
				ids.GenerateTestID(),
				ids.GenerateTestID(),
				ids.GenerateTestID(),
			}
			requestID := uint32(42)
			chainID := avago_constants.PlatformChainID
			msg, err := mc.Chits(chainID, requestID, containerIDs)
			gomega.Ω(err).Should(gomega.BeNil())

			ctx, cancel = context.WithTimeout(context.Background(), 2*time.Minute)
			sresp, err := cli.SendOutboundMessage(ctx, "node1", v.Peers[0].Id, uint32(msg.Op()), msg.Bytes())
			cancel()
			gomega.Ω(err).Should(gomega.BeNil())
			gomega.Ω(sresp.Sent).Should(gomega.BeTrue())
		})
	})

	time.Sleep(10 * time.Second)
	ginkgo.It("can add a node", func() {
		ginkgo.By("calling AddNode", func() {
			ux.Print(log, logging.Green.Wrap("calling 'add-node' with the valid binary path: %q"), execPath1)
			ctx, cancel := context.WithTimeout(context.Background(), 15*time.Second)
			resp, err := cli.AddNode(ctx, newNodeName, execPath1)
			cancel()
			gomega.Ω(err).Should(gomega.BeNil())
			ux.Print(log, logging.Green.Wrap("successfully started: %+v"), resp.ClusterInfo.NodeNames)
		})

		ginkgo.By("calling AddNode with existing node name, should fail", func() {
			ux.Print(log, logging.Green.Wrap("calling 'add-node' with the valid binary path: %q"), execPath1)
			ctx, cancel := context.WithTimeout(context.Background(), 15*time.Second)
			resp, err := cli.AddNode(ctx, newNodeName, execPath1)
			cancel()
			gomega.Ω(err.Error()).Should(gomega.ContainSubstring("repeated node name"))
			gomega.Ω(resp).Should(gomega.BeNil())
			ux.Print(log, logging.Green.Wrap("'add-node' failed as expected"))
		})
	})

	ginkgo.It("can start with custom config", func() {
		ginkgo.By("stopping network first", func() {
			ux.Print(log, logging.Red.Wrap("shutting down cluster"))
			ctx, cancel := context.WithTimeout(context.Background(), 2*time.Minute)
			_, err := cli.Stop(ctx)
			cancel()
			gomega.Ω(err).Should(gomega.BeNil())

			ux.Print(log, logging.Red.Wrap("shutting down client"))
			gomega.Ω(err).Should(gomega.BeNil())
		})
		ginkgo.By("calling start API with custom config", func() {
			ux.Print(log, logging.Green.Wrap("sending 'start' with the valid binary path: %q"), execPath1)
			ctx, cancel := context.WithTimeout(context.Background(), 15*time.Second)
			opts := []client.OpOption{
				client.WithNumNodes(numNodes),
				client.WithCustomNodeConfigs(customNodeConfigs),
			}
			resp, err := cli.Start(ctx, execPath1, opts...)
			cancel()
			gomega.Ω(err).Should(gomega.BeNil())
			ux.Print(log, logging.Green.Wrap("successfully started: %+v"), resp.ClusterInfo.NodeNames)
		})
		ginkgo.By("can wait for health", func() {
			// start is async, so wait some time for cluster health
			time.Sleep(30 * time.Second)

			ctx, cancel := context.WithTimeout(context.Background(), 2*time.Minute)
			_, err := cli.Health(ctx)
			cancel()
			gomega.Ω(err).Should(gomega.BeNil())
		})
		ginkgo.By("overrides num-nodes", func() {
			ux.Print(log, logging.Green.Wrap("checking that given num-nodes %d have been overriden by custom configs with %d"), numNodes, len(customNodeConfigs))
			ctx, cancel := context.WithTimeout(context.Background(), 15*time.Second)
			uris, err := cli.URIs(ctx)
			cancel()
			gomega.Ω(err).Should(gomega.BeNil())
			gomega.Ω(uris).Should(gomega.HaveLen(len(customNodeConfigs)))
			ux.Print(log, logging.Green.Wrap("expected number of nodes up: %q"), len(customNodeConfigs))

			ux.Print(log, logging.Green.Wrap("checking correct admin APIs are enabled resp. disabled"))
			// we have 7 nodes, 3 have the admin API enabled, the other 4 disabled
			// therefore we expect exactly 4 calls to fail and exactly 3 to succeed.
			ctx, cancel = context.WithTimeout(context.Background(), 15*time.Second)
			errCnt := 0
			for i := 0; i < len(uris); i++ {
				cli := admin.NewClient(uris[i])
				err := cli.LockProfile(ctx)
				if err != nil {
					errCnt++
				}
			}
			cancel()
			gomega.Ω(errCnt).Should(gomega.Equal(4))
		})
	})

	ginkgo.It("start with default network, for subsecuent steps", func() {
		ginkgo.By("stopping network first", func() {
			ctx, cancel := context.WithTimeout(context.Background(), 2*time.Minute)
			_, err := cli.Stop(ctx)
			cancel()
			gomega.Ω(err).Should(gomega.BeNil())
		})
		ginkgo.By("starting", func() {
			ctx, cancel := context.WithTimeout(context.Background(), 15*time.Second)
			_, err := cli.Start(ctx, execPath1)
			cancel()
			gomega.Ω(err).Should(gomega.BeNil())
		})
		ginkgo.By("wait for health", func() {
			ctx, cancel := context.WithTimeout(context.Background(), 2*time.Minute)
			_, err := cli.Health(ctx)
			cancel()
			gomega.Ω(err).Should(gomega.BeNil())
		})
	})

	ginkgo.It("subnet creation", func() {
		ginkgo.By("check subnets are 0", func() {
			ctx, cancel := context.WithTimeout(context.Background(), 15*time.Second)
			status, err := cli.Status(ctx)
			cancel()
			gomega.Ω(err).Should(gomega.BeNil())
			numSubnets := len(status.ClusterInfo.Subnets)
			gomega.Ω(numSubnets).Should(gomega.Equal(0))
		})
		ginkgo.By("add 1 subnet", func() {
			ctx, cancel := context.WithTimeout(context.Background(), 15*time.Second)
			_, err := cli.CreateSubnets(ctx)
			cancel()
			gomega.Ω(err).Should(gomega.BeNil())
		})
		ginkgo.By("wait for network to be healthy", func() {
			// ignore subnet ID here
			_ = waitForCustomChainsHealthy()
		})
		ginkgo.By("check subnets are 1", func() {
			ctx, cancel := context.WithTimeout(context.Background(), 15*time.Second)
			status, err := cli.Status(ctx)
			cancel()
			gomega.Ω(err).Should(gomega.BeNil())
			numSubnets := len(status.ClusterInfo.Subnets)
			gomega.Ω(numSubnets).Should(gomega.Equal(1))
		})
	})

	ginkgo.It("snapshots + blockchain creation", func() {
		var originalUris []string
		var originalSubnets []string
		ginkgo.By("get original URIs", func() {
			ctx, cancel := context.WithTimeout(context.Background(), 2*time.Minute)
			var err error
			originalUris, err = cli.URIs(ctx)
			cancel()
			gomega.Ω(err).Should(gomega.BeNil())
			gomega.Ω(len(originalUris)).Should(gomega.Equal(5))
		})
		ginkgo.By("get original subnets", func() {
			ctx, cancel := context.WithTimeout(context.Background(), 15*time.Second)
			status, err := cli.Status(ctx)
			cancel()
			gomega.Ω(err).Should(gomega.BeNil())
			numSubnets := len(status.ClusterInfo.Subnets)
			gomega.Ω(numSubnets).Should(gomega.Equal(1))
			originalSubnets = status.ClusterInfo.Subnets
		})
		ginkgo.By("check there are no snapshots", func() {
			ctx, cancel := context.WithTimeout(context.Background(), 2*time.Minute)
			snapshotNames, err := cli.GetSnapshotNames(ctx)
			cancel()
			gomega.Ω(err).Should(gomega.BeNil())
			gomega.Ω(snapshotNames).Should(gomega.Equal([]string(nil)))
		})
		ginkgo.By("can save snapshot", func() {
			ctx, cancel := context.WithTimeout(context.Background(), 2*time.Minute)
			_, err := cli.SaveSnapshot(ctx, "pepe")
			cancel()
			gomega.Ω(err).Should(gomega.BeNil())
		})
		ginkgo.By("wait fail for stopped network", func() {
			ctx, cancel := context.WithTimeout(context.Background(), 2*time.Minute)
			_, err := cli.Health(ctx)
			cancel()
			gomega.Ω(err.Error()).Should(gomega.ContainSubstring("not bootstrapped"))
		})
		ginkgo.By("load fail for unknown snapshot", func() {
			ctx, cancel := context.WithTimeout(context.Background(), 2*time.Minute)
			_, err := cli.LoadSnapshot(ctx, "papa")
			cancel()
			gomega.Ω(err.Error()).Should(gomega.ContainSubstring("snapshot not found"))
		})
		ginkgo.By("can load snapshot", func() {
			ctx, cancel := context.WithTimeout(context.Background(), 2*time.Minute)
			_, err := cli.LoadSnapshot(ctx, "pepe")
			cancel()
			gomega.Ω(err).Should(gomega.BeNil())
		})
		ginkgo.By("wait for network to be healthy", func() {
			ctx, cancel := context.WithTimeout(context.Background(), 2*time.Minute)
			var created bool
			continueLoop := true
			for continueLoop {
				select {
				case <-ctx.Done():
					continueLoop = false
				case <-time.After(5 * time.Second):
					ctx, cancel := context.WithTimeout(context.Background(), 15*time.Second)
					status, err := cli.Status(ctx)
					cancel()
					gomega.Ω(err).Should(gomega.BeNil())
					created = status.ClusterInfo.CustomChainsHealthy
					if created {
						continueLoop = false
					}
				}
			}
			cancel()
			gomega.Ω(created).Should(gomega.Equal(true))
		})
		ginkgo.By("check URIs", func() {
			ctx, cancel := context.WithTimeout(context.Background(), 2*time.Minute)
			var err error
			uris, err := cli.URIs(ctx)
			cancel()
			gomega.Ω(err).Should(gomega.BeNil())
			gomega.Ω(uris).Should(gomega.Equal(originalUris))
		})
		ginkgo.By("check subnets", func() {
			ctx, cancel := context.WithTimeout(context.Background(), 15*time.Second)
			status, err := cli.Status(ctx)
			cancel()
			gomega.Ω(err).Should(gomega.BeNil())
			gomega.Ω(status.ClusterInfo.Subnets).Should(gomega.Equal(originalSubnets))
		})
		ginkgo.By("save fail for already saved snapshot", func() {
			ctx, cancel := context.WithTimeout(context.Background(), 2*time.Minute)
			_, err := cli.SaveSnapshot(ctx, "pepe")
			cancel()
			gomega.Ω(err.Error()).Should(gomega.ContainSubstring("snapshot \"pepe\" already exists"))
		})
		ginkgo.By("check there is a snapshot", func() {
			ctx, cancel := context.WithTimeout(context.Background(), 2*time.Minute)
			snapshotNames, err := cli.GetSnapshotNames(ctx)
			cancel()
			gomega.Ω(err).Should(gomega.BeNil())
			gomega.Ω(snapshotNames).Should(gomega.Equal([]string{"pepe"}))
		})
		ginkgo.By("can remove snapshot", func() {
			ctx, cancel := context.WithTimeout(context.Background(), 2*time.Minute)
			_, err := cli.RemoveSnapshot(ctx, "pepe")
			cancel()
			gomega.Ω(err).Should(gomega.BeNil())
		})
		ginkgo.By("check there are no snapshots", func() {
			ctx, cancel := context.WithTimeout(context.Background(), 2*time.Minute)
			snapshotNames, err := cli.GetSnapshotNames(ctx)
			cancel()
			gomega.Ω(err).Should(gomega.BeNil())
			gomega.Ω(snapshotNames).Should(gomega.Equal([]string(nil)))
		})
		ginkgo.By("remove fail for unknown snapshot", func() {
			ctx, cancel := context.WithTimeout(context.Background(), 2*time.Minute)
			_, err := cli.RemoveSnapshot(ctx, "pepe")
			cancel()
			gomega.Ω(err.Error()).Should(gomega.ContainSubstring("snapshot not found"))
		})
	})
})

func waitForCustomChainsHealthy() string {
	ctx, cancel := context.WithTimeout(context.Background(), 2*time.Minute)
	var created bool
	continueLoop := true
	for continueLoop {
		select {
		case <-ctx.Done():
			continueLoop = false
		case <-time.After(5 * time.Second):
			cctx, ccancel := context.WithTimeout(context.Background(), 15*time.Second)
			status, err := cli.Status(cctx)
			ccancel()
			gomega.Ω(err).Should(gomega.BeNil())
			created = status.ClusterInfo.CustomChainsHealthy
			if created {
				continueLoop = false
				existingSubnetID := status.ClusterInfo.GetSubnets()[0]
				gomega.Ω(existingSubnetID).Should(gomega.Not(gomega.BeNil()))
				cancel()
				return existingSubnetID
			}
		}
	}
	cancel()
	gomega.Ω(created).Should(gomega.Equal(true))
	return ""
}<|MERGE_RESOLUTION|>--- conflicted
+++ resolved
@@ -18,12 +18,8 @@
 	"github.com/ava-labs/avalanche-network-runner/rpcpb"
 	"github.com/ava-labs/avalanche-network-runner/server"
 	"github.com/ava-labs/avalanche-network-runner/utils"
-<<<<<<< HEAD
 	"github.com/ava-labs/avalanche-network-runner/utils/constants"
 	"github.com/ava-labs/avalanche-network-runner/ux"
-
-=======
->>>>>>> 00bbd75d
 	"github.com/ava-labs/avalanchego/api/admin"
 	"github.com/ava-labs/avalanchego/ids"
 	"github.com/ava-labs/avalanchego/message"
@@ -141,7 +137,7 @@
 	ginkgo.It("can create blockhains", func() {
 		existingSubnetID := ""
 		ginkgo.By("start with blockchain specs", func() {
-			color.Outf("{{green}}sending 'start' with the valid binary path:{{/}} %q\n", execPath2)
+			ux.Print(log, logging.Green.Wrap("sending 'start' with the valid binary path"), execPath2)
 			ctx, cancel := context.WithTimeout(context.Background(), 15*time.Second)
 			resp, err := cli.Start(ctx, execPath2,
 				client.WithBlockchainSpecs([]*rpcpb.BlockchainSpec{
@@ -153,7 +149,7 @@
 			)
 			cancel()
 			gomega.Ω(err).Should(gomega.BeNil())
-			color.Outf("{{green}}successfully started:{{/}} %+v\n", resp.ClusterInfo.NodeNames)
+			ux.Print(log, logging.Green.Wrap("successfully started: %q"), resp.ClusterInfo.NodeNames)
 		})
 
 		ginkgo.By("wait for custom chains healthy", func() {
@@ -162,7 +158,7 @@
 		})
 
 		ginkgo.By("can create a blockchain with a new subnet id", func() {
-			color.Outf("{{blue}}can create a blockchain in a new subnet{{/}}\n")
+			ux.Print(log, logging.Blue.Wrap("can create a blockchain in a new subnet"))
 			ctx, cancel := context.WithTimeout(context.Background(), 2*time.Minute)
 			_, err := cli.CreateBlockchains(ctx,
 				[]*rpcpb.BlockchainSpec{
@@ -181,7 +177,7 @@
 		})
 
 		ginkgo.By("can create a blockchain with an existing subnet id", func() {
-			color.Outf("{{blue}}can create a blockchain in an existing subnet{{/}}\n")
+			ux.Print(log, logging.Blue.Wrap("can create a blockchain in an existing subnet"))
 			ctx, cancel := context.WithTimeout(context.Background(), 2*time.Minute)
 			_, err := cli.CreateBlockchains(ctx,
 				[]*rpcpb.BlockchainSpec{
@@ -229,7 +225,7 @@
 			gomega.Ω(err).Should(gomega.BeNil())
 		})
 		ginkgo.By("can create a blockchain with an existing subnet id", func() {
-			color.Outf("{{blue}}can create a blockchain in an existing subnet{{/}}\n")
+			ux.Print(log, logging.Blue.Wrap("can create a blockchain in an existing subnet"))
 			ctx, cancel := context.WithTimeout(context.Background(), 2*time.Minute)
 			_, err := cli.CreateBlockchains(ctx,
 				[]*rpcpb.BlockchainSpec{
@@ -392,7 +388,7 @@
 			resp, err := cli.RestartNode(ctx, "node4", client.WithExecPath(execPath2))
 			cancel()
 			gomega.Ω(err).Should(gomega.BeNil())
-			ux.Print(log, logging.Green.Wrap("successfully restarted: %+v"), resp.ClusterInfo.NodeNames)
+			ux.Print(log, logging.Green.Wrap("successfully restarted: %q"), resp.ClusterInfo.NodeNames)
 		})
 	})
 
@@ -442,7 +438,7 @@
 			resp, err := cli.AddNode(ctx, newNodeName, execPath1)
 			cancel()
 			gomega.Ω(err).Should(gomega.BeNil())
-			ux.Print(log, logging.Green.Wrap("successfully started: %+v"), resp.ClusterInfo.NodeNames)
+			ux.Print(log, logging.Green.Wrap("successfully started: %q"), resp.ClusterInfo.NodeNames)
 		})
 
 		ginkgo.By("calling AddNode with existing node name, should fail", func() {
@@ -477,7 +473,7 @@
 			resp, err := cli.Start(ctx, execPath1, opts...)
 			cancel()
 			gomega.Ω(err).Should(gomega.BeNil())
-			ux.Print(log, logging.Green.Wrap("successfully started: %+v"), resp.ClusterInfo.NodeNames)
+			ux.Print(log, logging.Green.Wrap("successfully started: %q"), resp.ClusterInfo.NodeNames)
 		})
 		ginkgo.By("can wait for health", func() {
 			// start is async, so wait some time for cluster health
