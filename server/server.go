--- conflicted
+++ resolved
@@ -186,11 +186,7 @@
 		s.log.Warn("root context is done")
 
 		if !s.cfg.GwDisabled {
-<<<<<<< HEAD
-			s.log.Warn("closed gRPC gateway server: %s", s.gwServer.Close())
-=======
 			s.log.Warn("closed gRPC gateway server: %v", s.gwServer.Close())
->>>>>>> db5514b3
 			<-gwErrc
 		}
 
@@ -202,11 +198,7 @@
 	case err = <-gRPCErrc:
 		s.log.Warn("gRPC server failed: %s", err)
 		if !s.cfg.GwDisabled {
-<<<<<<< HEAD
-			s.log.Warn("closed gRPC gateway server: %s", s.gwServer.Close())
-=======
 			s.log.Warn("closed gRPC gateway server: %v", s.gwServer.Close())
->>>>>>> db5514b3
 			<-gwErrc
 		}
 
