// Copyright (C) 2019-2022, Ava Labs, Inc. All rights reserved.
// See the file LICENSE for licensing terms.

// Package server implements server.
package server

import (
	"context"
	"encoding/json"
	"errors"
	"fmt"
	"io"
	"io/fs"
	"net"
	"net/http"
	"os"
	"path/filepath"
	"sort"
	"strings"
	"sync"
	"time"

	"github.com/ava-labs/avalanche-network-runner/network"
	"github.com/ava-labs/avalanche-network-runner/network/node"
	"github.com/ava-labs/avalanche-network-runner/rpcpb"
	"github.com/ava-labs/avalanche-network-runner/utils"
	"github.com/ava-labs/avalanchego/message"
	"github.com/ava-labs/avalanchego/snow/networking/router"
	"github.com/ava-labs/avalanchego/staking"
	"github.com/grpc-ecosystem/grpc-gateway/v2/runtime"
	"go.uber.org/zap"
	"google.golang.org/grpc"
	"google.golang.org/grpc/codes"
	"google.golang.org/grpc/credentials/insecure"
	"google.golang.org/grpc/status"
)

type Config struct {
	Port   string
	GwPort string
	// true to disable grpc-gateway server
	GwDisabled          bool
	DialTimeout         time.Duration
	RedirectNodesOutput bool
	SnapshotsDir        string
}

type Server interface {
	Run(rootCtx context.Context) error
}

type server struct {
	cfg Config

	rootCtx   context.Context
	closeOnce sync.Once
	closed    chan struct{}

	ln               net.Listener
	gRPCServer       *grpc.Server
	gRPCRegisterOnce sync.Once

	gwMux    *runtime.ServeMux
	gwServer *http.Server

	mu          *sync.RWMutex
	clusterInfo *rpcpb.ClusterInfo
	network     *localNetwork

	rpcpb.UnimplementedPingServiceServer
	rpcpb.UnimplementedControlServiceServer
}

var (
<<<<<<< HEAD
	ErrInvalidVMName          = errors.New("invalid VM name")
	ErrInvalidPort            = errors.New("invalid port")
	ErrClosed                 = errors.New("server closed")
	ErrNotEnoughNodesForStart = errors.New("not enough nodes specified for start")
	ErrAlreadyBootstrapped    = errors.New("already bootstrapped")
	ErrNotBootstrapped        = errors.New("not bootstrapped")
	ErrNodeNotFound           = errors.New("node not found")
	ErrPeerNotFound           = errors.New("peer not found")
	ErrStatusCanceled         = errors.New("gRPC stream status canceled")
=======
	ErrInvalidVMName                      = errors.New("invalid VM name")
	ErrInvalidPort                        = errors.New("invalid port")
	ErrClosed                             = errors.New("server closed")
	ErrPluginDirEmptyButCustomVMsNotEmpty = errors.New("empty plugin-dir but non-empty custom VMs")
	ErrPluginDirNonEmptyButCustomVMsEmpty = errors.New("non-empty plugin-dir but empty custom VM")
	ErrNotEnoughNodesForStart             = errors.New("not enough nodes specified for start")
	ErrAlreadyBootstrapped                = errors.New("already bootstrapped")
	ErrNotBootstrapped                    = errors.New("not bootstrapped")
	ErrPeerNotFound                       = errors.New("peer not found")
	ErrStatusCanceled                     = errors.New("gRPC stream status canceled")
	ErrNoBlockchainSpec                   = errors.New("no blockchain spec was provided")
>>>>>>> 77390070
)

const (
	MinNodes            uint32 = 1
	DefaultNodes        uint32 = 5
	stopOnSignalTimeout        = 2 * time.Second

	rootDataDirPrefix = "network-runner-root-data"
)

// grpc encapsulates the non protocol-related, ANR server domain errors,
// inside grpc.status.Status structs, with status.Code() code.Unknown,
// and original error msg inside status.Message() string
// this aux function is to be used by clients, to check for the appropiate
// ANR domain error kind
func IsServerError(err error, serverError error) bool {
	status := status.Convert(err)
	return status.Code() == codes.Unknown && status.Message() == serverError.Error()
}

func New(cfg Config) (Server, error) {
	if cfg.Port == "" || cfg.GwPort == "" {
		return nil, ErrInvalidPort
	}

	ln, err := net.Listen("tcp", cfg.Port)
	if err != nil {
		return nil, err
	}
	srv := &server{
		cfg: cfg,

		closed: make(chan struct{}),

		ln:         ln,
		gRPCServer: grpc.NewServer(),

		mu: new(sync.RWMutex),
	}
	if !cfg.GwDisabled {
		srv.gwMux = runtime.NewServeMux()
		srv.gwServer = &http.Server{
			Addr:    cfg.GwPort,
			Handler: srv.gwMux,
		}
	}

	return srv, nil
}

// Blocking call until server listeners return.
func (s *server) Run(rootCtx context.Context) (err error) {
	s.rootCtx = rootCtx
	s.gRPCRegisterOnce.Do(func() {
		rpcpb.RegisterPingServiceServer(s.gRPCServer, s)
		rpcpb.RegisterControlServiceServer(s.gRPCServer, s)
	})

	gRPCErrc := make(chan error)
	go func() {
		zap.L().Info("serving gRPC server", zap.String("port", s.cfg.Port))
		gRPCErrc <- s.gRPCServer.Serve(s.ln)
	}()

	gwErrc := make(chan error)
	if s.cfg.GwDisabled {
		zap.L().Info("gRPC gateway server is disabled")
	} else {
		go func() {
			zap.L().Info("dialing gRPC server for gRPC gateway", zap.String("port", s.cfg.Port))
			ctx, cancel := context.WithTimeout(rootCtx, s.cfg.DialTimeout)
			gwConn, err := grpc.DialContext(
				ctx,
				"0.0.0.0"+s.cfg.Port,
				grpc.WithBlock(),
				grpc.WithTransportCredentials(insecure.NewCredentials()),
			)
			cancel()
			if err != nil {
				gwErrc <- err
				return
			}
			defer gwConn.Close()

			if err := rpcpb.RegisterPingServiceHandler(rootCtx, s.gwMux, gwConn); err != nil {
				gwErrc <- err
				return
			}
			if err := rpcpb.RegisterControlServiceHandler(rootCtx, s.gwMux, gwConn); err != nil {
				gwErrc <- err
				return
			}

			zap.L().Info("serving gRPC gateway", zap.String("port", s.cfg.GwPort))
			gwErrc <- s.gwServer.ListenAndServe()
		}()
	}

	select {
	case <-rootCtx.Done():
		zap.L().Warn("root context is done")

		if !s.cfg.GwDisabled {
			zap.L().Warn("closed gRPC gateway server", zap.Error(s.gwServer.Close()))
			<-gwErrc
		}

		s.gRPCServer.Stop()
		zap.L().Warn("closed gRPC server")
		<-gRPCErrc
		zap.L().Warn("gRPC terminated")

	case err = <-gRPCErrc:
		zap.L().Warn("gRPC server failed", zap.Error(err))
		if !s.cfg.GwDisabled {
			zap.L().Warn("closed gRPC gateway server", zap.Error(s.gwServer.Close()))
			<-gwErrc
		}

	case err = <-gwErrc: // if disabled, this will never be selected
		zap.L().Warn("gRPC gateway server failed", zap.Error(err))
		s.gRPCServer.Stop()
		zap.L().Warn("closed gRPC server")
		<-gRPCErrc
	}

	if s.network != nil {
		stopCtx, stopCtxCancel := context.WithTimeout(context.Background(), stopOnSignalTimeout)
		defer stopCtxCancel()
		s.network.stop(stopCtx)
		zap.L().Warn("network stopped")
	}

	s.closeOnce.Do(func() {
		close(s.closed)
	})
	return err
}

func (s *server) Ping(ctx context.Context, req *rpcpb.PingRequest) (*rpcpb.PingResponse, error) {
	zap.L().Debug("received ping request")
	return &rpcpb.PingResponse{Pid: int32(os.Getpid())}, nil
}

const defaultStartTimeout = 5 * time.Minute

func (s *server) Start(ctx context.Context, req *rpcpb.StartRequest) (*rpcpb.StartResponse, error) {
	// if timeout is too small or not set, default to 5-min
	if deadline, ok := ctx.Deadline(); !ok || time.Until(deadline) < defaultStartTimeout {
		var cancel context.CancelFunc
		ctx, cancel = context.WithTimeout(context.Background(), defaultStartTimeout)
		_ = cancel // don't call since "start" is async, "curl" may not specify timeout
		zap.L().Info("received start request with default timeout", zap.String("timeout", defaultStartTimeout.String()))
	} else {
		zap.L().Info("received start request with existing timeout", zap.String("deadline", deadline.String()))
	}

	if req.NumNodes == nil {
		n := DefaultNodes
		req.NumNodes = &n
	}
	if *req.NumNodes < MinNodes {
		return nil, ErrNotEnoughNodesForStart
	}
	if err := utils.CheckExecPath(req.GetExecPath()); err != nil {
		return nil, err
	}
	pluginDir := ""
	if req.GetPluginDir() != "" {
		pluginDir = req.GetPluginDir()
	}
	if pluginDir == "" {
		pluginDir = filepath.Join(filepath.Dir(req.GetExecPath()), "plugins")
	}
	chainSpecs := []network.BlockchainSpec{}
	if len(req.GetBlockchainSpecs()) > 0 {
		zap.L().Info("plugin dir", zap.String("plugin-dir", pluginDir))
		for i := range req.GetBlockchainSpecs() {
			spec := req.GetBlockchainSpecs()[i]
			if spec.SubnetId != nil {
				return nil, errors.New("blockchain subnet id must be nil if starting a new empty network")
			}
<<<<<<< HEAD
			zap.L().Info("checking custom chain's VM ID before installation", zap.String("vm-id", vmName))
=======
			vmName := spec.VmName
			vmGenesisFilePath := spec.Genesis
			zap.L().Info("checking custom VM ID before installation", zap.String("vm-id", vmName))
>>>>>>> 77390070
			vmID, err := utils.VMID(vmName)
			if err != nil {
				zap.L().Warn("failed to convert VM name to VM ID",
					zap.String("vm-name", vmName),
					zap.Error(err),
				)
				return nil, ErrInvalidVMName
			}
			if err := utils.CheckPluginPaths(
				filepath.Join(pluginDir, vmID.String()),
				vmGenesisFilePath,
			); err != nil {
				return nil, err
			}
			b, err := os.ReadFile(vmGenesisFilePath)
			if err != nil {
				return nil, err
			}
			chainSpecs = append(chainSpecs, network.BlockchainSpec{
				VmName:  vmName,
				Genesis: b,
			})
		}
	}

	s.mu.Lock()
	defer s.mu.Unlock()

	// If [clusterInfo] is already populated, the server has already been started.
	if s.clusterInfo != nil {
		return nil, ErrAlreadyBootstrapped
	}

	var (
		execPath           = req.GetExecPath()
		numNodes           = req.GetNumNodes()
		whitelistedSubnets = req.GetWhitelistedSubnets()
		rootDataDir        = req.GetRootDataDir()
		pid                = int32(os.Getpid())
		globalNodeConfig   = req.GetGlobalNodeConfig()
		customNodeConfigs  = req.GetCustomNodeConfigs()
		err                error
	)

	if len(rootDataDir) == 0 {
		rootDataDir = os.TempDir()
	}
	rootDataDir = filepath.Join(rootDataDir, rootDataDirPrefix)
	rootDataDir, err = utils.MkDirWithTimestamp(rootDataDir)
	if err != nil {
		return nil, err
	}

	s.clusterInfo = &rpcpb.ClusterInfo{
		Pid:         pid,
		RootDataDir: rootDataDir,
		Healthy:     false,
	}

	zap.L().Info("starting",
		zap.String("execPath", execPath),
		zap.Uint32("numNodes", numNodes),
		zap.String("whitelistedSubnets", whitelistedSubnets),
		zap.Int32("pid", pid),
		zap.String("rootDataDir", rootDataDir),
		zap.String("pluginDir", pluginDir),
		zap.Any("chainConfigs", req.ChainConfigs),
		zap.String("defaultNodeConfig", globalNodeConfig),
	)

	if s.network != nil {
		return nil, ErrAlreadyBootstrapped
	}

	if len(customNodeConfigs) > 0 {
		zap.L().Warn("custom node configs have been provided; ignoring the 'number-of-nodes' parameter and setting it to", zap.Int("numNodes", len(customNodeConfigs)))
		numNodes = uint32(len(customNodeConfigs))
	}

	s.network, err = newLocalNetwork(localNetworkOptions{
		execPath:            execPath,
		rootDataDir:         rootDataDir,
		numNodes:            numNodes,
		whitelistedSubnets:  whitelistedSubnets,
		redirectNodesOutput: s.cfg.RedirectNodesOutput,
		pluginDir:           pluginDir,
		globalNodeConfig:    globalNodeConfig,
		customNodeConfigs:   customNodeConfigs,
		chainConfigs:        req.ChainConfigs,

		// to block racey restart
		// "s.network.start" runs asynchronously
		// so it would not deadlock with the acquired lock
		// in this "Start" method
		restartMu: s.mu,

		snapshotsDir: s.cfg.SnapshotsDir,
	})
	if err != nil {
		s.network = nil
		s.clusterInfo = nil
		return nil, err
	}

	if err := s.network.start(); err != nil {
		s.network = nil
		s.clusterInfo = nil
		return nil, err
	}

	// start non-blocking to install local cluster + custom chains (if applicable)
	// the user is expected to poll cluster status
	readyCh := make(chan struct{})
	go s.network.startWait(ctx, chainSpecs, readyCh)

	// update cluster info non-blocking
	// the user is expected to poll this latest information
	// to decide cluster/subnet readiness
	go func() {
		s.waitChAndUpdateClusterInfo("waiting for local cluster readiness", readyCh, false)
		if len(req.GetBlockchainSpecs()) == 0 {
			zap.L().Info("no custom chain installation request, skipping its readiness check")
		} else {
			s.waitChAndUpdateClusterInfo("waiting for custom chains readiness", readyCh, true)
		}
	}()

	return &rpcpb.StartResponse{ClusterInfo: s.clusterInfo}, nil
}

func (s *server) waitChAndUpdateClusterInfo(waitMsg string, readyCh chan struct{}, updateCustomVmsInfo bool) {
	zap.L().Info(waitMsg)
	select {
	case <-s.closed:
		return
	case <-s.network.stopCh:
		return
	case serr := <-s.network.startErrCh:
		// TODO: decide what to do here, general failure cause network stop()?
		// maybe try decide if operation was partial (undesired network, fail)
		// or was not stated (preconditions check, continue)
		zap.L().Warn("async call failed to complete", zap.String("op", waitMsg), zap.Error(serr))
		panic(serr)
	case <-readyCh:
		s.mu.Lock()
		s.clusterInfo.Healthy = true
		s.clusterInfo.NodeNames = s.network.nodeNames
		s.clusterInfo.NodeInfos = s.network.nodeInfos
		if updateCustomVmsInfo {
			s.clusterInfo.CustomChainsHealthy = true
			s.clusterInfo.CustomChains = make(map[string]*rpcpb.CustomChainInfo)
			for chainID, chainInfo := range s.network.customChainIDToInfo {
				s.clusterInfo.CustomChains[chainID.String()] = chainInfo.info
			}
			s.clusterInfo.Subnets = s.network.subnets
		}
		s.mu.Unlock()
	}
}

func (s *server) CreateBlockchains(ctx context.Context, req *rpcpb.CreateBlockchainsRequest) (*rpcpb.CreateBlockchainsResponse, error) {
	// if timeout is too small or not set, default to 5-min
	if deadline, ok := ctx.Deadline(); !ok || time.Until(deadline) < defaultStartTimeout {
		var cancel context.CancelFunc
		ctx, cancel = context.WithTimeout(context.Background(), defaultStartTimeout)
		_ = cancel // don't call since "start" is async, "curl" may not specify timeout
		zap.L().Info("received start request with default timeout", zap.String("timeout", defaultStartTimeout.String()))
	} else {
		zap.L().Info("received start request with existing timeout", zap.String("deadline", deadline.String()))
	}

	zap.L().Debug("CreateBlockchains")
	if info := s.getClusterInfo(); info == nil {
		return nil, ErrNotBootstrapped
	}

	if len(req.GetBlockchainSpecs()) == 0 {
		return nil, ErrNoBlockchainSpec
	}

	chainSpecs := []network.BlockchainSpec{}
	for i := range req.GetBlockchainSpecs() {
		vmName := req.GetBlockchainSpecs()[i].VmName
		vmGenesisFilePath := req.GetBlockchainSpecs()[i].Genesis
		zap.L().Info("checking custom chain's VM ID before installation", zap.String("vm-id", vmName))
		vmID, err := utils.VMID(vmName)
		if err != nil {
			zap.L().Warn("failed to convert VM name to VM ID",
				zap.String("vm-name", vmName),
				zap.Error(err),
			)
			return nil, ErrInvalidVMName
		}
		if err := utils.CheckPluginPaths(
			filepath.Join(s.network.pluginDir, vmID.String()),
			vmGenesisFilePath,
		); err != nil {
			return nil, err
		}
		b, err := os.ReadFile(vmGenesisFilePath)
		if err != nil {
			return nil, err
		}
		chainSpecs = append(chainSpecs, network.BlockchainSpec{
			VmName:   vmName,
			Genesis:  b,
			SubnetId: req.GetBlockchainSpecs()[i].SubnetId,
		})
	}

	// check that defined subnets exist
	subnetsMap := map[string]struct{}{}
	for _, subnet := range s.clusterInfo.Subnets {
		subnetsMap[subnet] = struct{}{}
	}
	for _, chainSpec := range chainSpecs {
		if chainSpec.SubnetId != nil {
			_, ok := subnetsMap[*chainSpec.SubnetId]
			if !ok {
				return nil, fmt.Errorf("subnet id %q does not exits", *chainSpec.SubnetId)
			}
		}
	}

	s.mu.Lock()
	defer s.mu.Unlock()

	// if there will be a restart, network will not be healthy
	// until finishing
	for _, chainSpec := range chainSpecs {
		if chainSpec.SubnetId == nil {
			s.clusterInfo.Healthy = false
		}
	}

	s.clusterInfo.CustomChainsHealthy = false

	// start non-blocking to install custom chains (if applicable)
	// the user is expected to poll cluster status
	readyCh := make(chan struct{})
	go s.network.createBlockchains(ctx, chainSpecs, readyCh)

	// update cluster info non-blocking
	// the user is expected to poll this latest information
	// to decide cluster/subnet readiness
	go func() {
		s.waitChAndUpdateClusterInfo("waiting for custom chains readiness", readyCh, true)
	}()

	return &rpcpb.CreateBlockchainsResponse{ClusterInfo: s.clusterInfo}, nil
}

func (s *server) CreateSubnets(ctx context.Context, req *rpcpb.CreateSubnetsRequest) (*rpcpb.CreateSubnetsResponse, error) {
	// if timeout is too small or not set, default to 5-min
	if deadline, ok := ctx.Deadline(); !ok || time.Until(deadline) < defaultStartTimeout {
		var cancel context.CancelFunc
		ctx, cancel = context.WithTimeout(context.Background(), defaultStartTimeout)
		_ = cancel // don't call since "start" is async, "curl" may not specify timeout
		zap.L().Info("received start request with default timeout", zap.String("timeout", defaultStartTimeout.String()))
	} else {
		zap.L().Info("received start request with existing timeout", zap.String("deadline", deadline.String()))
	}

	zap.L().Debug("CreateSubnets", zap.Uint32("num-subnets", req.GetNumSubnets()))

	if info := s.getClusterInfo(); info == nil {
		return nil, ErrNotBootstrapped
	}

	// default behaviour without args is to create one subnet
	numSubnets := req.GetNumSubnets()
	if numSubnets == 0 {
		numSubnets = 1
	}

	zap.L().Info("waiting for local cluster readiness")
	if err := s.network.waitForLocalClusterReady(ctx); err != nil {
		return nil, err
	}

	s.mu.Lock()
	defer s.mu.Unlock()

	s.clusterInfo.Healthy = false
	s.clusterInfo.CustomChainsHealthy = false

	// start non-blocking to add subnets
	// the user is expected to poll cluster status
	readyCh := make(chan struct{})
	go s.network.createSubnets(ctx, numSubnets, readyCh)

	// update cluster info non-blocking
	// the user is expected to poll this latest information
	// to decide cluster/subnet readiness
	go func() {
		s.waitChAndUpdateClusterInfo("waiting for custom chains readiness", readyCh, true)
	}()

	return &rpcpb.CreateSubnetsResponse{ClusterInfo: s.clusterInfo}, nil
}

func (s *server) Health(ctx context.Context, req *rpcpb.HealthRequest) (*rpcpb.HealthResponse, error) {
	zap.L().Debug("health")
	if info := s.getClusterInfo(); info == nil {
		return nil, ErrNotBootstrapped
	}

	zap.L().Info("waiting for local cluster readiness")
	if err := s.network.waitForLocalClusterReady(ctx); err != nil {
		return nil, err
	}

	s.mu.Lock()
	defer s.mu.Unlock()

	s.clusterInfo.NodeNames = s.network.nodeNames
	s.clusterInfo.NodeInfos = s.network.nodeInfos
	s.clusterInfo.Healthy = true

	return &rpcpb.HealthResponse{ClusterInfo: s.clusterInfo}, nil
}

func (s *server) URIs(ctx context.Context, req *rpcpb.URIsRequest) (*rpcpb.URIsResponse, error) {
	zap.L().Debug("uris")
	info := s.getClusterInfo()
	if info == nil {
		return nil, ErrNotBootstrapped
	}
	uris := make([]string, 0, len(info.NodeInfos))
	for _, i := range info.NodeInfos {
		uris = append(uris, i.Uri)
	}
	sort.Strings(uris)
	return &rpcpb.URIsResponse{Uris: uris}, nil
}

func (s *server) Status(ctx context.Context, req *rpcpb.StatusRequest) (*rpcpb.StatusResponse, error) {
	zap.L().Debug("received status request")
	info := s.getClusterInfo()
	if info == nil {
		return nil, ErrNotBootstrapped
	}
	return &rpcpb.StatusResponse{ClusterInfo: info}, nil
}

func (s *server) StreamStatus(req *rpcpb.StreamStatusRequest, stream rpcpb.ControlService_StreamStatusServer) (err error) {
	zap.L().Info("received bootstrap status request")
	if s.getClusterInfo() == nil {
		return ErrNotBootstrapped
	}

	interval := time.Duration(req.PushInterval)

	// returns this method, then server closes the stream
	zap.L().Info("pushing status updates to the stream", zap.String("interval", interval.String()))
	wg := sync.WaitGroup{}
	wg.Add(1)
	go func() {
		s.sendLoop(stream, interval)
		wg.Done()
	}()

	errc := make(chan error, 1)
	go func() {
		rerr := s.recvLoop(stream)
		if rerr != nil {
			if isClientCanceled(stream.Context().Err(), rerr) {
				zap.L().Warn("failed to receive status request from gRPC stream due to client cancellation", zap.Error(rerr))
			} else {
				zap.L().Warn("failed to receive status request from gRPC stream", zap.Error(rerr))
			}
		}
		errc <- rerr
	}()

	select {
	case err = <-errc:
		if errors.Is(err, context.Canceled) {
			err = ErrStatusCanceled
		}
	case <-stream.Context().Done():
		err = stream.Context().Err()
		if errors.Is(err, context.Canceled) {
			err = ErrStatusCanceled
		}
	}

	wg.Wait()
	return err
}

func (s *server) sendLoop(stream rpcpb.ControlService_StreamStatusServer, interval time.Duration) {
	zap.L().Info("start status send loop")

	tc := time.NewTicker(1)
	defer tc.Stop()

	for {
		select {
		case <-s.rootCtx.Done():
			return
		case <-s.closed:
			return
		case <-tc.C:
			tc.Reset(interval)
		}

		zap.L().Debug("sending cluster info")
		if err := stream.Send(&rpcpb.StreamStatusResponse{ClusterInfo: s.getClusterInfo()}); err != nil {
			if isClientCanceled(stream.Context().Err(), err) {
				zap.L().Debug("client stream canceled", zap.Error(err))
				return
			}
			zap.L().Warn("failed to send an event", zap.Error(err))
			return
		}
	}
}

func (s *server) recvLoop(stream rpcpb.ControlService_StreamStatusServer) error {
	zap.L().Info("start status receive loop")

	for {
		select {
		case <-s.rootCtx.Done():
			return s.rootCtx.Err()
		case <-s.closed:
			return ErrClosed
		default:
		}

		// receive data from stream
		req := new(rpcpb.StatusRequest)
		err := stream.RecvMsg(req)
		if errors.Is(err, io.EOF) {
			zap.L().Debug("received EOF from client; returning to close the stream from server side")
			return nil
		}
		if err != nil {
			return err
		}
	}
}

func (s *server) AddNode(ctx context.Context, req *rpcpb.AddNodeRequest) (*rpcpb.AddNodeResponse, error) {
	zap.L().Debug("received add node request", zap.String("name", req.Name))

	if info := s.getClusterInfo(); info == nil {
		return nil, ErrNotBootstrapped
	}

	s.mu.Lock()
	defer s.mu.Unlock()

	var whitelistedSubnets string

	if _, exists := s.network.nodeInfos[req.Name]; exists {
		return nil, fmt.Errorf("repeated node name %q", req.Name)
	}

	// user can override bin path for this node...
	execPath := req.ExecPath
	if execPath == "" {
		// ...or use the same binary as the rest of the network
		execPath = s.network.execPath
	}
	_, err := os.Stat(execPath)
	if err != nil {
		if errors.Is(err, fs.ErrNotExist) {
			return nil, utils.ErrNotExists
		}
		return nil, fmt.Errorf("failed to stat exec %q (%w)", execPath, err)
	}

	// use same configs from other nodes
	whitelistedSubnets = s.network.options.whitelistedSubnets
	buildDir, err := getBuildDir(execPath, s.network.pluginDir)
	if err != nil {
		return nil, err
	}

	rootDataDir := s.clusterInfo.RootDataDir

	logDir := filepath.Join(rootDataDir, req.Name, "log")
	dbDir := filepath.Join(rootDataDir, req.Name, "db-dir")

	var defaultConfig, globalConfig map[string]interface{}
	if err := json.Unmarshal([]byte(defaultNodeConfig), &defaultConfig); err != nil {
		return nil, err
	}
	if req.GetNodeConfig() != "" {
		if err := json.Unmarshal([]byte(req.GetNodeConfig()), &globalConfig); err != nil {
			return nil, err
		}
	}

	var mergedConfig map[string]interface{}
	// we only need to merge from the default node config here, as we are only adding one node
	mergedConfig, err = mergeNodeConfig(defaultConfig, globalConfig, "")
	if err != nil {
		return nil, fmt.Errorf("failed merging provided configs: %w", err)
	}
	configFile, err := createConfigFileString(mergedConfig, logDir, dbDir, buildDir, whitelistedSubnets)
	if err != nil {
		return nil, fmt.Errorf("failed to generate json node config string: %w", err)
	}
	stakingCert, stakingKey, err := staking.NewCertAndKeyBytes()
	if err != nil {
		return nil, fmt.Errorf("couldn't generate staking Cert/Key: %w", err)
	}
	nodeConfig := node.Config{
		Name:           req.Name,
		ConfigFile:     configFile,
		StakingKey:     string(stakingKey),
		StakingCert:    string(stakingCert),
		BinaryPath:     execPath,
		RedirectStdout: s.cfg.RedirectNodesOutput,
		RedirectStderr: s.cfg.RedirectNodesOutput,
	}
	nodeConfig.ChainConfigFiles = map[string]string{}
	for k, v := range s.network.chainConfigs {
		nodeConfig.ChainConfigFiles[k] = v
	}
	for k, v := range req.ChainConfigs {
		nodeConfig.ChainConfigFiles[k] = v
	}
	_, err = s.network.nw.AddNode(nodeConfig)
	if err != nil {
		return nil, err
	}
	if err := s.network.updateNodeInfo(); err != nil {
		return nil, err
	}

	return &rpcpb.AddNodeResponse{ClusterInfo: s.clusterInfo}, nil
}

func (s *server) RemoveNode(ctx context.Context, req *rpcpb.RemoveNodeRequest) (*rpcpb.RemoveNodeResponse, error) {
	zap.L().Debug("received remove node request", zap.String("name", req.Name))
	if info := s.getClusterInfo(); info == nil {
		return nil, ErrNotBootstrapped
	}

	s.mu.Lock()
	defer s.mu.Unlock()

	if _, ok := s.network.nodeInfos[req.Name]; !ok {
		return nil, network.ErrNodeNotFound
	}

	if err := s.network.nw.RemoveNode(ctx, req.Name); err != nil {
		return nil, err
	}

	zap.L().Info("waiting for local cluster readiness")
	if err := s.network.waitForLocalClusterReady(ctx); err != nil {
		return nil, err
	}

	s.clusterInfo.Healthy = true
	s.clusterInfo.NodeNames = s.network.nodeNames
	s.clusterInfo.NodeInfos = s.network.nodeInfos

	return &rpcpb.RemoveNodeResponse{ClusterInfo: s.clusterInfo}, nil
}

func (s *server) RestartNode(ctx context.Context, req *rpcpb.RestartNodeRequest) (*rpcpb.RestartNodeResponse, error) {
	zap.L().Debug("received remove node request", zap.String("name", req.Name))
	if info := s.getClusterInfo(); info == nil {
		return nil, ErrNotBootstrapped
	}

	s.mu.Lock()
	defer s.mu.Unlock()

	nodeInfo, ok := s.network.nodeInfos[req.Name]
	if !ok {
		return nil, network.ErrNodeNotFound
	}

	node, err := s.network.nw.GetNode(req.Name)
	if err != nil {
		return nil, err
	}
	nodeConfig := node.GetConfig()

	// use existing value if not specified
	if req.GetExecPath() != "" {
		nodeInfo.ExecPath = req.GetExecPath()
	}
	if req.GetWhitelistedSubnets() != "" {
		nodeInfo.WhitelistedSubnets = req.GetWhitelistedSubnets()
	}
	if req.GetRootDataDir() != "" {
		nodeInfo.DbDir = filepath.Join(req.GetRootDataDir(), req.Name, "db-dir")
	}

	var defaultConfig map[string]interface{}
	if err := json.Unmarshal([]byte(defaultNodeConfig), &defaultConfig); err != nil {
		return nil, err
	}

	buildDir, err := getBuildDir(nodeInfo.ExecPath, nodeInfo.PluginDir)
	if err != nil {
		return nil, err
	}

	nodeConfig.ConfigFile, err = createConfigFileString(
		defaultConfig,
		nodeInfo.LogDir,
		nodeInfo.DbDir,
		buildDir,
		nodeInfo.WhitelistedSubnets,
	)
	if err != nil {
		return nil, fmt.Errorf("failed to generate json node config string: %w", err)
	}

	nodeConfig.BinaryPath = nodeInfo.ExecPath
	nodeConfig.RedirectStdout = s.cfg.RedirectNodesOutput
	nodeConfig.RedirectStderr = s.cfg.RedirectNodesOutput

	// now remove the node before restart
	zap.L().Info("removing the node")
	if err := s.network.nw.RemoveNode(ctx, req.Name); err != nil {
		return nil, err
	}

	// now adding the new node
	zap.L().Info("adding the node")
	if _, err := s.network.nw.AddNode(nodeConfig); err != nil {
		return nil, err
	}

	zap.L().Info("waiting for local cluster readiness")
	if err := s.network.waitForLocalClusterReady(ctx); err != nil {
		return nil, err
	}

	// update with the new config
	s.clusterInfo.NodeNames = s.network.nodeNames
	s.clusterInfo.NodeInfos = s.network.nodeInfos
	s.clusterInfo.Healthy = true

	return &rpcpb.RestartNodeResponse{ClusterInfo: s.clusterInfo}, nil
}

func (s *server) Stop(ctx context.Context, req *rpcpb.StopRequest) (*rpcpb.StopResponse, error) {
	zap.L().Debug("received stop request")

	s.mu.Lock()
	defer s.mu.Unlock()

	if s.network == nil {
		return nil, ErrNotBootstrapped
	}

	info := s.clusterInfo
	if info == nil {
		info = &rpcpb.ClusterInfo{}
	}

	s.network.stop(ctx)
	s.network = nil
	s.clusterInfo = nil

	info.Healthy = false
	return &rpcpb.StopResponse{ClusterInfo: info}, nil
}

var _ router.InboundHandler = &loggingInboundHandler{}

type loggingInboundHandler struct {
	nodeName string
}

func (lh *loggingInboundHandler) HandleInbound(m message.InboundMessage) {
	zap.L().Debug("inbound handler received a message",
		zap.String("node-name", lh.nodeName),
		zap.String("message-op", m.Op().String()),
	)
}

func (s *server) AttachPeer(ctx context.Context, req *rpcpb.AttachPeerRequest) (*rpcpb.AttachPeerResponse, error) {
	zap.L().Debug("received attach peer request")
	info := s.getClusterInfo()
	if info == nil {
		return nil, ErrNotBootstrapped
	}

	s.mu.Lock()
	defer s.mu.Unlock()

	node, err := s.network.nw.GetNode(req.NodeName)
	if err != nil {
		return nil, err
	}

	lh := &loggingInboundHandler{nodeName: req.NodeName}
	newPeer, err := node.AttachPeer(ctx, lh)
	if err != nil {
		return nil, err
	}

	newPeerID := newPeer.ID().String()

	zap.L().Debug("new peer is attached",
		zap.String("node-name", node.GetName()),
		zap.String("peer-id", newPeerID),
	)

	if s.clusterInfo.AttachedPeerInfos == nil {
		s.clusterInfo.AttachedPeerInfos = make(map[string]*rpcpb.ListOfAttachedPeerInfo)
	}
	peerInfo := &rpcpb.AttachedPeerInfo{Id: newPeerID}
	if v, ok := s.clusterInfo.AttachedPeerInfos[req.NodeName]; ok {
		v.Peers = append(v.Peers, peerInfo)
	} else {
		s.clusterInfo.AttachedPeerInfos[req.NodeName] = &rpcpb.ListOfAttachedPeerInfo{
			Peers: []*rpcpb.AttachedPeerInfo{peerInfo},
		}
	}

	return &rpcpb.AttachPeerResponse{ClusterInfo: info, AttachedPeerInfo: peerInfo}, nil
}

func (s *server) SendOutboundMessage(ctx context.Context, req *rpcpb.SendOutboundMessageRequest) (*rpcpb.SendOutboundMessageResponse, error) {
	zap.L().Debug("received send outbound message request")
	info := s.getClusterInfo()
	if info == nil {
		return nil, ErrNotBootstrapped
	}

	node, err := s.network.nw.GetNode(req.NodeName)
	if err != nil {
		return nil, err
	}

	sent, err := node.SendOutboundMessage(ctx, req.PeerId, req.Bytes, req.Op)
	return &rpcpb.SendOutboundMessageResponse{Sent: sent}, err
}

func (s *server) LoadSnapshot(ctx context.Context, req *rpcpb.LoadSnapshotRequest) (*rpcpb.LoadSnapshotResponse, error) {
	// if timeout is too small or not set, default to 5-min
	if deadline, ok := ctx.Deadline(); !ok || time.Until(deadline) < defaultStartTimeout {
		var cancel context.CancelFunc
		ctx, cancel = context.WithTimeout(context.Background(), defaultStartTimeout)
		_ = cancel // don't call since "start" is async, "curl" may not specify timeout
		zap.L().Info("received start request with default timeout", zap.String("timeout", defaultStartTimeout.String()))
	} else {
		zap.L().Info("received start request with existing timeout", zap.String("deadline", deadline.String()))
	}

	s.mu.Lock()
	defer s.mu.Unlock()

	// If [clusterInfo] is already populated, the server has already been started.
	if s.clusterInfo != nil {
		return nil, ErrAlreadyBootstrapped
	}

	var (
		pid = int32(os.Getpid())
		err error
	)

	rootDataDir := req.GetRootDataDir()
	if len(rootDataDir) == 0 {
		rootDataDir = os.TempDir()
	}
	rootDataDir = filepath.Join(rootDataDir, rootDataDirPrefix)
	rootDataDir, err = utils.MkDirWithTimestamp(rootDataDir)
	if err != nil {
		return nil, err
	}

	s.clusterInfo = &rpcpb.ClusterInfo{
		Pid:         pid,
		RootDataDir: rootDataDir,
		Healthy:     false,
	}

	zap.L().Info("starting",
		zap.Int32("pid", pid),
		zap.String("rootDataDir", rootDataDir),
	)

	if s.network != nil {
		return nil, ErrAlreadyBootstrapped
	}

	s.network, err = newLocalNetwork(localNetworkOptions{
		execPath:         req.GetExecPath(),
		pluginDir:        req.GetPluginDir(),
		rootDataDir:      rootDataDir,
		chainConfigs:     req.ChainConfigs,
		globalNodeConfig: req.GetGlobalNodeConfig(),

		// to block racey restart
		// "s.network.start" runs asynchronously
		// so it would not deadlock with the acquired lock
		// in this "Start" method
		restartMu: s.mu,

		snapshotsDir: s.cfg.SnapshotsDir,
	})
	if err != nil {
		return nil, err
	}

	// blocking load snapshot to soon get not found snapshot errors
	if err := s.network.loadSnapshot(ctx, req.SnapshotName); err != nil {
		zap.L().Warn("snapshot load failed to complete", zap.Error(err))
		s.network = nil
		s.clusterInfo = nil
		return nil, err
	}

	// start non-blocking wait to load snapshot results
	// the user is expected to poll cluster status
	readyCh := make(chan struct{})
	go s.network.loadSnapshotWait(ctx, readyCh)

	// update cluster info non-blocking
	// the user is expected to poll this latest information
	// to decide cluster/subnet readiness
	go func() {
		s.waitChAndUpdateClusterInfo("waiting for local cluster readiness", readyCh, true)
	}()

	return &rpcpb.LoadSnapshotResponse{ClusterInfo: s.clusterInfo}, nil
}

func (s *server) SaveSnapshot(ctx context.Context, req *rpcpb.SaveSnapshotRequest) (*rpcpb.SaveSnapshotResponse, error) {
	zap.L().Info("received save snapshot request", zap.String("snapshot-name", req.SnapshotName))
	info := s.getClusterInfo()
	if info == nil {
		return nil, ErrNotBootstrapped
	}

	s.mu.Lock()
	defer s.mu.Unlock()

	snapshotPath, err := s.network.nw.SaveSnapshot(ctx, req.SnapshotName)
	if err != nil {
		zap.L().Warn("snapshot save failed to complete", zap.Error(err))
		return nil, err
	}
	s.network = nil
	s.clusterInfo = nil

	return &rpcpb.SaveSnapshotResponse{SnapshotPath: snapshotPath}, nil
}

func (s *server) RemoveSnapshot(ctx context.Context, req *rpcpb.RemoveSnapshotRequest) (*rpcpb.RemoveSnapshotResponse, error) {
	zap.L().Info("received remove snapshot request", zap.String("snapshot-name", req.SnapshotName))
	info := s.getClusterInfo()
	if info == nil {
		return nil, ErrNotBootstrapped
	}

	if err := s.network.nw.RemoveSnapshot(req.SnapshotName); err != nil {
		zap.L().Warn("snapshot remove failed to complete", zap.Error(err))
		return nil, err
	}
	return &rpcpb.RemoveSnapshotResponse{}, nil
}

func (s *server) GetSnapshotNames(ctx context.Context, req *rpcpb.GetSnapshotNamesRequest) (*rpcpb.GetSnapshotNamesResponse, error) {
	zap.L().Info("get snapshot names")
	info := s.getClusterInfo()
	if info == nil {
		return nil, ErrNotBootstrapped
	}

	snapshotNames, err := s.network.nw.GetSnapshotNames()
	if err != nil {
		return nil, err
	}
	return &rpcpb.GetSnapshotNamesResponse{SnapshotNames: snapshotNames}, nil
}

func (s *server) getClusterInfo() *rpcpb.ClusterInfo {
	s.mu.RLock()
	info := s.clusterInfo
	s.mu.RUnlock()
	return info
}

func isClientCanceled(ctxErr error, err error) bool {
	if ctxErr != nil {
		return true
	}

	ev, ok := status.FromError(err)
	if !ok {
		return false
	}

	switch ev.Code() {
	case codes.Canceled, codes.DeadlineExceeded:
		// client-side context cancel or deadline exceeded
		// "rpc error: code = Canceled desc = context canceled"
		// "rpc error: code = DeadlineExceeded desc = context deadline exceeded"
		return true
	case codes.Unavailable:
		msg := ev.Message()
		// client-side context cancel or deadline exceeded with TLS ("http2.errClientDisconnected")
		// "rpc error: code = Unavailable desc = client disconnected"
		if msg == "client disconnected" {
			return true
		}
		// "grpc/transport.ClientTransport.CloseStream" on canceled streams
		// "rpc error: code = Unavailable desc = stream error: stream ID 21; CANCEL")
		if strings.HasPrefix(msg, "stream error: ") && strings.HasSuffix(msg, "; CANCEL") {
			return true
		}
	}
	return false
}<|MERGE_RESOLUTION|>--- conflicted
+++ resolved
@@ -72,7 +72,6 @@
 }
 
 var (
-<<<<<<< HEAD
 	ErrInvalidVMName          = errors.New("invalid VM name")
 	ErrInvalidPort            = errors.New("invalid port")
 	ErrClosed                 = errors.New("server closed")
@@ -82,19 +81,7 @@
 	ErrNodeNotFound           = errors.New("node not found")
 	ErrPeerNotFound           = errors.New("peer not found")
 	ErrStatusCanceled         = errors.New("gRPC stream status canceled")
-=======
-	ErrInvalidVMName                      = errors.New("invalid VM name")
-	ErrInvalidPort                        = errors.New("invalid port")
-	ErrClosed                             = errors.New("server closed")
-	ErrPluginDirEmptyButCustomVMsNotEmpty = errors.New("empty plugin-dir but non-empty custom VMs")
-	ErrPluginDirNonEmptyButCustomVMsEmpty = errors.New("non-empty plugin-dir but empty custom VM")
-	ErrNotEnoughNodesForStart             = errors.New("not enough nodes specified for start")
-	ErrAlreadyBootstrapped                = errors.New("already bootstrapped")
-	ErrNotBootstrapped                    = errors.New("not bootstrapped")
-	ErrPeerNotFound                       = errors.New("peer not found")
-	ErrStatusCanceled                     = errors.New("gRPC stream status canceled")
 	ErrNoBlockchainSpec                   = errors.New("no blockchain spec was provided")
->>>>>>> 77390070
 )
 
 const (
@@ -277,13 +264,9 @@
 			if spec.SubnetId != nil {
 				return nil, errors.New("blockchain subnet id must be nil if starting a new empty network")
 			}
-<<<<<<< HEAD
-			zap.L().Info("checking custom chain's VM ID before installation", zap.String("vm-id", vmName))
-=======
 			vmName := spec.VmName
 			vmGenesisFilePath := spec.Genesis
-			zap.L().Info("checking custom VM ID before installation", zap.String("vm-id", vmName))
->>>>>>> 77390070
+			zap.L().Info("checking custom chain's VM ID before installation", zap.String("vm-id", vmName))
 			vmID, err := utils.VMID(vmName)
 			if err != nil {
 				zap.L().Warn("failed to convert VM name to VM ID",
