--- conflicted
+++ resolved
@@ -46,10 +46,7 @@
 	github.com/go-ole/go-ole v1.2.6 // indirect
 	github.com/go-sourcemap/sourcemap v2.1.3+incompatible // indirect
 	github.com/go-stack/stack v1.8.0 // indirect
-<<<<<<< HEAD
-=======
 	github.com/golang-jwt/jwt/v4 v4.3.0 // indirect
->>>>>>> c76b28f6
 	github.com/golang/mock v1.6.0 // indirect
 	github.com/golang/protobuf v1.5.2 // indirect
 	github.com/golang/snappy v0.0.4 // indirect
