// Copyright (C) 2022, Chain4Travel AG. All rights reserved.
//
// This file is a derived work, based on ava-labs code whose
// original notices appear below.
//
// It is distributed under the same license conditions as the
// original code from which it is derived.
//
// Much love to the original authors for their work.
// **********************************************************

package main

import (
	"context"
	"fmt"
	"go/build"
	"os"
	"os/signal"
	"syscall"
	"time"

	"github.com/chain4travel/camino-network-runner/local"
	"github.com/chain4travel/camino-network-runner/network"
	"github.com/chain4travel/caminogo/utils/logging"
)

const (
	healthyTimeout = 2 * time.Minute
)

var goPath = os.ExpandEnv("$GOPATH")

// Blocks until a signal is received on [signalChan], upon which
// [n.Stop()] is called. If [signalChan] is closed, does nothing.
// Closes [closedOnShutdownChan] amd [signalChan] when done shutting down network.
// This function should only be called once.
func shutdownOnSignal(
	log logging.Logger,
	n network.Network,
	signalChan chan os.Signal,
	closedOnShutdownChan chan struct{},
) {
	sig := <-signalChan
	log.Info("got OS signal %s", sig)
	if err := n.Stop(context.Background()); err != nil {
		log.Debug("error while stopping network: %s", err)
	}
	signal.Reset()
	close(signalChan)
	close(closedOnShutdownChan)
}

// Shows example usage of the Camino Network Runner.
// Creates a local five node Camino network
// and waits for all nodes to become healthy.
// The network runs until the user provides a SIGINT or SIGTERM.
func main() {
	// Create the logger
<<<<<<< HEAD
	loggingConfig := logging.DefaultConfig
	logFactory := logging.NewFactory(loggingConfig)
=======
	logFactory := logging.NewFactory(logging.DefaultConfig)
>>>>>>> 675d2d4e
	log, err := logFactory.Make("main")
	if err != nil {
		fmt.Println(err)
		os.Exit(1)
	}
<<<<<<< HEAD
	binaryPath := fmt.Sprintf("%s%s", goPath, "/src/github.com/chain4travel/caminogo/build/caminogo")
=======
	if goPath == "" {
		goPath = build.Default.GOPATH
	}
	binaryPath := fmt.Sprintf("%s%s", goPath, "/src/github.com/ava-labs/avalanchego/build/avalanchego")
>>>>>>> 675d2d4e
	if err := run(log, binaryPath); err != nil {
		log.Fatal("%s", err)
		os.Exit(1)
	}
}

func run(log logging.Logger, binaryPath string) error {
	// Create the network
	nw, err := local.NewDefaultNetwork(log, binaryPath)
	if err != nil {
		return err
	}
	defer func() { // Stop the network when this function returns
		if err := nw.Stop(context.Background()); err != nil {
			log.Debug("error stopping network: %w", err)
		}
	}()

	// When we get a SIGINT or SIGTERM, stop the network and close [closedOnShutdownCh]
	signalsChan := make(chan os.Signal, 1)
	signal.Notify(signalsChan, syscall.SIGINT)
	signal.Notify(signalsChan, syscall.SIGTERM)
	closedOnShutdownCh := make(chan struct{})
	go func() {
		shutdownOnSignal(log, nw, signalsChan, closedOnShutdownCh)
	}()

	// Wait until the nodes in the network are ready
	ctx, cancel := context.WithTimeout(context.Background(), healthyTimeout)
	defer cancel()
	healthyChan := nw.Healthy(ctx)
	log.Info("waiting for all nodes to report healthy...")
	if err := <-healthyChan; err != nil {
		return err
	}

	log.Info("All nodes healthy. Network will run until you CTRL + C to exit...")
	// Wait until done shutting down network after SIGINT/SIGTERM
	<-closedOnShutdownCh
	return nil
}<|MERGE_RESOLUTION|>--- conflicted
+++ resolved
@@ -57,25 +57,16 @@
 // The network runs until the user provides a SIGINT or SIGTERM.
 func main() {
 	// Create the logger
-<<<<<<< HEAD
-	loggingConfig := logging.DefaultConfig
-	logFactory := logging.NewFactory(loggingConfig)
-=======
 	logFactory := logging.NewFactory(logging.DefaultConfig)
->>>>>>> 675d2d4e
 	log, err := logFactory.Make("main")
 	if err != nil {
 		fmt.Println(err)
 		os.Exit(1)
 	}
-<<<<<<< HEAD
-	binaryPath := fmt.Sprintf("%s%s", goPath, "/src/github.com/chain4travel/caminogo/build/caminogo")
-=======
 	if goPath == "" {
 		goPath = build.Default.GOPATH
 	}
-	binaryPath := fmt.Sprintf("%s%s", goPath, "/src/github.com/ava-labs/avalanchego/build/avalanchego")
->>>>>>> 675d2d4e
+	binaryPath := fmt.Sprintf("%s%s", goPath, "/src/github.com/chain4travel/caminogo/build/caminogo")
 	if err := run(log, binaryPath); err != nil {
 		log.Fatal("%s", err)
 		os.Exit(1)
