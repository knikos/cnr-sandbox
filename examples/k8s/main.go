package main

import (
	"context"
	"encoding/json"
	"fmt"
	"os"
	"time"

	"github.com/ava-labs/avalanche-network-runner/k8s"
	"github.com/ava-labs/avalanche-network-runner/network"
	"github.com/ava-labs/avalanche-network-runner/network/node"
	"github.com/ava-labs/avalanchego/utils/logging"
)

const (
	// defaultNetworkTimeout to wait network to come up until deemed failed
	defaultNetworkTimeout = 120 * time.Second
	confFileName          = "/conf.json"
)

// TODO: shouldn't we think of something like Viper for loading config file?
var goPath = os.ExpandEnv("$GOPATH")

// Network and node configs
type allConfig struct {
	NetworkConfig network.Config   `json:"networkConfig"`
	K8sConfig     []k8s.ObjectSpec `json:"k8sConfig"`
}

func main() {
	// Create the logger
	loggingConfig, err := logging.DefaultConfig()
	if err != nil {
		fmt.Println(err)
		os.Exit(1)
	}
	logFactory := logging.NewFactory(loggingConfig)
	log, err := logFactory.Make("main")
	if err != nil {
		fmt.Println(err)
		os.Exit(1)
	}

	configDir := fmt.Sprintf("%s/src/github.com/ava-labs/avalanche-network-runner/examples/k8s", goPath)
	if goPath == "" {
		configDir = "./examples/k8s"
	}
	confFile, err := os.ReadFile(configDir + confFileName)
	if err != nil {
		log.Fatal("%s", err)
		os.Exit(1)
	}

	// Network and node configs
	var allConfig allConfig
	if err := json.Unmarshal(confFile, &allConfig); err != nil {
		log.Fatal("%s", err)
		os.Exit(1)
	}

	// TODO maybe do networkConfig validation
	networkConfig, err := readConfig(allConfig)
	if err != nil {
		log.Fatal("error reading configs: %s", err)
		os.Exit(1)
	}
	networkConfig.ImplSpecificConfig = allConfig.K8sConfig

	level, err := logging.ToLevel(networkConfig.LogLevel)
	if err != nil {
		log.Warn("Invalid log level configured: %s", err)
	}
	log.SetLogLevel(level)
	ctx, cancel := context.WithTimeout(context.Background(), defaultNetworkTimeout)
	defer cancel()

	network, err := k8s.NewNetwork(networkConfig, log)
	if err != nil {
		log.Fatal("Error creating network: %s", err)
		os.Exit(1)
	}
	defer func() {
		if err := network.Stop(ctx); err != nil {
			log.Error("Error stopping network (ignored): %s", err)
		}
	}()

	log.Info("Network created. Booting...")

<<<<<<< HEAD
	errCh := network.Healthy()

	select {
	case <-ctx.Done():
		log.Fatal("Timed out waiting for network to boot. Exiting.")
		os.Exit(1)
=======
	errCh := adapter.Healthy(timeout)

	select {
>>>>>>> 72d9fa6d
	case err := <-errCh:
		if err != nil {
			log.Fatal("Error booting network: %s", err)
			os.Exit(1)
		}
	}
	log.Info("Network created!!!")
}

func readConfig(rconfig allConfig) (network.Config, error) {
	configDir := "./examples/common"
	genesisFile, err := os.ReadFile(fmt.Sprintf("%s/genesis.json", configDir))
	if err != nil {
		return network.Config{}, err
	}
	netcfg := rconfig.NetworkConfig
	netcfg.Genesis = genesisFile
	netcfg.NodeConfigs = make([]node.Config, 0)
	for i, k := range rconfig.K8sConfig {
		nodeConfigDir := fmt.Sprintf("%s/node%d", configDir, i)
		key, err := os.ReadFile(fmt.Sprintf("%s/staking.key", nodeConfigDir))
		if err != nil {
			return network.Config{}, err
		}
		cert, err := os.ReadFile(fmt.Sprintf("%s/staking.crt", nodeConfigDir))
		if err != nil {
			return network.Config{}, err
		}
		configFile, err := os.ReadFile(fmt.Sprintf("%s/config.json", nodeConfigDir))
		if err != nil {
			return network.Config{}, err
		}
		c := node.Config{
			Name:               fmt.Sprintf("validator-%d", i),
			StakingCert:        cert,
			StakingKey:         key,
			ConfigFile:         configFile,
			ImplSpecificConfig: k,
			IsBeacon:           i == 0,
		}
		netcfg.NodeConfigs = append(netcfg.NodeConfigs, c)
	}
	return netcfg, nil
}<|MERGE_RESOLUTION|>--- conflicted
+++ resolved
@@ -72,7 +72,7 @@
 		log.Warn("Invalid log level configured: %s", err)
 	}
 	log.SetLogLevel(level)
-	ctx, cancel := context.WithTimeout(context.Background(), defaultNetworkTimeout)
+	timeout, cancel := context.WithTimeout(context.Background(), defaultNetworkTimeout)
 	defer cancel()
 
 	network, err := k8s.NewNetwork(networkConfig, log)
@@ -81,25 +81,19 @@
 		os.Exit(1)
 	}
 	defer func() {
-		if err := network.Stop(ctx); err != nil {
+		if err := network.Stop(timeout); err != nil {
 			log.Error("Error stopping network (ignored): %s", err)
 		}
 	}()
 
 	log.Info("Network created. Booting...")
 
-<<<<<<< HEAD
-	errCh := network.Healthy()
+	errCh := network.Healthy(timeout)
 
 	select {
-	case <-ctx.Done():
+	case <-timeout.Done():
 		log.Fatal("Timed out waiting for network to boot. Exiting.")
 		os.Exit(1)
-=======
-	errCh := adapter.Healthy(timeout)
-
-	select {
->>>>>>> 72d9fa6d
 	case err := <-errCh:
 		if err != nil {
 			log.Fatal("Error booting network: %s", err)
@@ -110,7 +104,7 @@
 }
 
 func readConfig(rconfig allConfig) (network.Config, error) {
-	configDir := "./examples/common"
+	configDir := "./examples/k8s/configs"
 	genesisFile, err := os.ReadFile(fmt.Sprintf("%s/genesis.json", configDir))
 	if err != nil {
 		return network.Config{}, err
