package local

import (
	"context"
	"embed"
	"encoding/json"
	"fmt"
	"io/fs"
	"net"
	"os"
	"os/exec"
	"path/filepath"
	"strings"
	"sync"
	"time"

	"github.com/ava-labs/avalanche-network-runner/api"
	"github.com/ava-labs/avalanche-network-runner/network"
	"github.com/ava-labs/avalanche-network-runner/network/node"
	"github.com/ava-labs/avalanche-network-runner/utils"
	"github.com/ava-labs/avalanchego/config"
	avalancheconstants "github.com/ava-labs/avalanchego/utils/constants"
	"github.com/ava-labs/avalanchego/utils/logging"
	"github.com/ava-labs/avalanchego/utils/wrappers"
	"golang.org/x/sync/errgroup"
)

const (
	defaultNodeNamePrefix = "node-"
	configFileName        = "config.json"
	stakingKeyFileName    = "staking.key"
	stakingCertFileName   = "staking.crt"
	genesisFileName       = "genesis.json"
	apiTimeout            = 5 * time.Second
	stopTimeout           = 30 * time.Second
<<<<<<< HEAD
	healthCheckFreq       = 3 * time.Second
=======
	defaultNumNodes       = 5
>>>>>>> 348a3b9b
)

// interface compliance
var (
	_ network.Network = (*localNetwork)(nil)
	_ NewNodeProcessF = NewNodeProcess
)

// network keeps information uses for network management, and accessing all the nodes
type localNetwork struct {
	lock sync.RWMutex
	log  logging.Logger
	// This network's ID.
	networkID uint32
	// This network's genesis file.
	// Must not be nil.
	genesis []byte
	// Used to create a new API client
	newAPIClientF api.NewAPIClientF
	// Used to create new node processes
	newNodeProcessF NewNodeProcessF
	// Closed when network is done shutting down
	closedOnStopCh chan struct{}
	// For node name generation
	nextNodeSuffix uint64
	// Node Name --> Node
	nodes map[string]*localNode
	// List of nodes that new nodes will bootstrap from.
	bootstrapIPs, bootstrapIDs beaconList
}

var (
	//go:embed default
	embeddedDefaultNetworkConfigDir embed.FS
	// Pre-defined network configuration. The ImplSpecificConfig
	// field of each node in [defaultNetworkConfig.NodeConfigs]
	// is not defined.
	// [defaultNetworkConfig] should not be modified.
	// TODO add method Copy() to network.Config to prevent
	// accidental overwriting
	defaultNetworkConfig network.Config
)

// populate default network config from embedded default directory
func init() {
	configsDir, err := fs.Sub(embeddedDefaultNetworkConfigDir, "default")
	if err != nil {
		panic(err)
	}

	defaultNetworkConfig = network.Config{
		Name:        "my network",
		NodeConfigs: make([]node.Config, defaultNumNodes),
		LogLevel:    "INFO",
	}

	defaultNetworkConfig.Genesis, err = fs.ReadFile(configsDir, "genesis.json")
	if err != nil {
		panic(err)
	}

	for i := 0; i < len(defaultNetworkConfig.NodeConfigs); i++ {
		defaultNetworkConfig.NodeConfigs[i].ConfigFile, err = fs.ReadFile(configsDir, fmt.Sprintf("node%d/config.json", i))
		if err != nil {
			panic(err)
		}
		defaultNetworkConfig.NodeConfigs[i].StakingKey, err = fs.ReadFile(configsDir, fmt.Sprintf("node%d/staking.key", i))
		if err != nil {
			panic(err)
		}
		defaultNetworkConfig.NodeConfigs[i].StakingCert, err = fs.ReadFile(configsDir, fmt.Sprintf("node%d/staking.crt", i))
		if err != nil {
			panic(err)
		}
		defaultNetworkConfig.NodeConfigs[i].IsBeacon = true
	}
}

type NewNodeProcessF func(config node.Config, args ...string) (NodeProcess, error)

func NewNodeProcess(config node.Config, args ...string) (NodeProcess, error) {
	localNodeConfig, ok := config.ImplSpecificConfig.(NodeConfig)
	if !ok {
		return nil, fmt.Errorf("expected NodeConfig but got %T", config.ImplSpecificConfig)
	}
	// Start the AvalancheGo node and pass it the flags defined above
	cmd := exec.Command(localNodeConfig.BinaryPath, args...)
	// Optionally re-direct stdout and stderr
	if localNodeConfig.Stdout != nil {
		cmd.Stdout = localNodeConfig.Stdout
	}
	if localNodeConfig.Stderr != nil {
		cmd.Stderr = localNodeConfig.Stderr
	}
	return &nodeProcessImpl{cmd: cmd}, nil
}

type beaconList map[string]struct{}

func (l beaconList) String() string {
	if len(l) == 0 {
		return ""
	}
	s := strings.Builder{}
	i := 0
	for beacon := range l {
		if i != 0 {
			_, _ = s.WriteString(",")
		}
		_, _ = s.WriteString(beacon)
		i++
	}
	return s.String()
}

// NewNetwork call newNetwork with no mocking
func NewNetwork(
	log logging.Logger,
	networkConfig network.Config,
) (network.Network, error) {
	return newNetwork(log, networkConfig, api.NewAPIClient, NewNodeProcess)
}

// newNetwork creates a network from given configuration
func newNetwork(
	log logging.Logger,
	networkConfig network.Config,
	newAPIClientF api.NewAPIClientF,
	newNodeProcessF NewNodeProcessF,
) (network.Network, error) {
	if err := networkConfig.Validate(); err != nil {
		return nil, fmt.Errorf("config failed validation: %w", err)
	}
	log.Info("creating network with %d nodes", len(networkConfig.NodeConfigs))

	networkID, err := utils.NetworkIDFromGenesis(networkConfig.Genesis)
	if err != nil {
		return nil, fmt.Errorf("couldn't get network ID from genesis: %w", err)
	}

	// Create the network
	net := &localNetwork{
		networkID:       networkID,
		genesis:         networkConfig.Genesis,
		nodes:           map[string]*localNode{},
		closedOnStopCh:  make(chan struct{}),
		log:             log,
		bootstrapIPs:    make(beaconList),
		bootstrapIDs:    make(beaconList),
		newAPIClientF:   newAPIClientF,
		newNodeProcessF: newNodeProcessF,
	}

	// Sort node configs so beacons start first
	var nodeConfigs []node.Config
	for _, nodeConfig := range networkConfig.NodeConfigs {
		if nodeConfig.IsBeacon {
			nodeConfigs = append(nodeConfigs, nodeConfig)
		}
	}
	for _, nodeConfig := range networkConfig.NodeConfigs {
		if !nodeConfig.IsBeacon {
			nodeConfigs = append(nodeConfigs, nodeConfig)
		}
	}

	for _, nodeConfig := range nodeConfigs {
		if _, err := net.addNode(nodeConfig); err != nil {
			if err := net.stop(context.Background()); err != nil {
				// Clean up nodes already created
				log.Debug("error stopping network: %s", err)
			}
			return nil, fmt.Errorf("error adding node %s: %s", nodeConfig.Name, err)
		}
	}
	return net, nil
}

// NewDefaultNetwork returns a new network using a pre-defined
// network configuration.
// The following addresses are pre-funded:
// X-Chain Address 1:     X-custom18jma8ppw3nhx5r4ap8clazz0dps7rv5u9xde7p
// X-Chain Address 1 Key: PrivateKey-ewoqjP7PxY4yr3iLTpLisriqt94hdyDFNgchSxGGztUrTXtNN
// X-Chain Address 2:     X-custom16045mxr3s2cjycqe2xfluk304xv3ezhkhsvkpr
// X-Chain Address 2 Key: PrivateKey-2fzYBh3bbWemKxQmMfX6DSuL2BFmDSLQWTvma57xwjQjtf8gFq
// C-Chain Address:       0x8db97C7cEcE249c2b98bDC0226Cc4C2A57BF52FC
// C-Chain Address Key:   56289e99c94b6912bfc12adc093c9b51124f0dc54ac7a766b2bc5ccf558d8027
// The following nodes are validators:
// * NodeID-7Xhw2mDxuDS44j42TCB6U5579esbSt3Lg
// * NodeID-MFrZFVCXPv5iCn6M9K6XduxGTYp891xXZ
// * NodeID-NFBbbJ4qCmNaCzeW7sxErhvWqvEQMnYcN
// * NodeID-GWPcbFJZFfZreETSoWjPimr846mXEKCtu
// * NodeID-P7oB2McjBGgW2NXXWVYjV8JEDFoW9xDE5
func NewDefaultNetwork(
	log logging.Logger,
	binaryPath string,
) (network.Network, error) {
	return newDefaultNetwork(log, binaryPath, api.NewAPIClient, NewNodeProcess)
}

func newDefaultNetwork(
	log logging.Logger,
	binaryPath string,
	newAPIClientF api.NewAPIClientF,
	newNodeProcessF NewNodeProcessF,
) (network.Network, error) {
	config := defaultNetworkConfig
	// Don't overwrite [DefaultNetworkConfig.NodeConfigs]
	config.NodeConfigs = make([]node.Config, len(defaultNetworkConfig.NodeConfigs))
	copy(config.NodeConfigs, defaultNetworkConfig.NodeConfigs)
	for i := 0; i < len(config.NodeConfigs); i++ {
		config.NodeConfigs[i].ImplSpecificConfig = NodeConfig{
			BinaryPath: binaryPath,
		}
	}
	return newNetwork(log, config, newAPIClientF, newNodeProcessF)
}

// See network.Network
func (ln *localNetwork) AddNode(nodeConfig node.Config) (node.Node, error) {
	ln.lock.Lock()
	defer ln.lock.Unlock()

	return ln.addNode(nodeConfig)
}

// Assumes [ln.lock] is held.
// TODO make this method shorter
func (ln *localNetwork) addNode(nodeConfig node.Config) (node.Node, error) {
	if ln.isStopped() {
		return nil, network.ErrStopped
	}

	// If no name was given, use default name pattern
	if len(nodeConfig.Name) == 0 {
		nodeConfig.Name = fmt.Sprintf("%s%d", defaultNodeNamePrefix, ln.nextNodeSuffix)
		ln.nextNodeSuffix++
	}
	ln.log.Debug("adding node %q", nodeConfig.Name)

	// Enforce name uniqueness
	if _, ok := ln.nodes[nodeConfig.Name]; ok {
		return nil, fmt.Errorf("repeated node name %s", nodeConfig.Name)
	}

	// [tmpDir] is where this node's config file, C-Chain config file,
	// staking key, staking certificate and genesis file will be written.
	// (Other file locations are given in the node's config file.)
	// TODO should we do this for other directories? Profiles?
	tmpDir, err := os.MkdirTemp("", "avalanchego-network-runner-*")
	if err != nil {
		return nil, fmt.Errorf("error creating temp dir: %w", err)
	}

	// If config file is given, don't overwrite API port, P2P port, DB path, logs path
	var configFile map[string]interface{}
	if len(nodeConfig.ConfigFile) != 0 {
		if err := json.Unmarshal(nodeConfig.ConfigFile, &configFile); err != nil {
			return nil, fmt.Errorf("couldn't unmarshal config file: %w", err)
		}
	}

	// Tell the node to put the database in [tmpDir], unless given in config file
	dbPath := tmpDir
	if dbPathIntf, ok := configFile[config.DBPathKey]; ok {
		if dbPathFromConfig, ok := dbPathIntf.(string); ok {
			dbPath = dbPathFromConfig
		} else {
			return nil, fmt.Errorf("expected flag %q to be string but got %T", config.DBPathKey, dbPathIntf)
		}
	}

	// Tell the node to put the log directory in [tmpDir/logs], unless given in config file
	logsDir := filepath.Join(tmpDir, "logs")
	if logsDirIntf, ok := configFile[config.LogsDirKey]; ok {
		if logsDirFromConfig, ok := logsDirIntf.(string); ok {
			logsDir = logsDirFromConfig
		} else {
			return nil, fmt.Errorf("expected flag %q to be string but got %T", config.LogsDirKey, logsDirIntf)
		}
	}

	// Use random free API port, unless given in config
	var apiPort int
	if apiPortIntf, ok := configFile[config.HTTPPortKey]; ok {
		if apiPortFromConfig, ok := apiPortIntf.(float64); ok {
			apiPort = int(apiPortFromConfig)
		} else {
			return nil, fmt.Errorf("expected flag %q to be float64 but got %T", config.HTTPPortKey, apiPortIntf)
		}
	} else {
		// Get a free port for the API port
		l, err := net.Listen("tcp", ":0")
		if err != nil {
			return nil, fmt.Errorf("could not get free port: %w", err)
		}
		apiPort = l.Addr().(*net.TCPAddr).Port
		_ = l.Close()
	}

	// Use a random free P2P (staking) port, unless given in config
	var p2pPort int
	if p2pPortIntf, ok := configFile[config.StakingPortKey]; ok {
		if p2pPortFromConfig, ok := p2pPortIntf.(float64); ok {
			p2pPort = int(p2pPortFromConfig)
		} else {
			return nil, fmt.Errorf("expected flag %q to be float64 but got %T", config.HTTPPortKey, p2pPortIntf)
		}
	} else {
		// Get a free port to use as the P2P port
		l, err := net.Listen("tcp", ":0")
		if err != nil {
			return nil, fmt.Errorf("could not get free port: %w", err)
		}
		p2pPort = l.Addr().(*net.TCPAddr).Port
		_ = l.Close()
	}

	// Flags for AvalancheGo
	flags := []string{
		fmt.Sprintf("--%s=%d", config.NetworkNameKey, ln.networkID),
		fmt.Sprintf("--%s=%s", config.DBPathKey, dbPath),
		fmt.Sprintf("--%s=%s", config.LogsDirKey, logsDir),
		fmt.Sprintf("--%s=%d", config.HTTPPortKey, apiPort),
		fmt.Sprintf("--%s=%d", config.StakingPortKey, p2pPort),
		fmt.Sprintf("--%s=%s", config.BootstrapIPsKey, ln.bootstrapIPs),
		fmt.Sprintf("--%s=%s", config.BootstrapIDsKey, ln.bootstrapIDs),
	}

	// Parse this node's ID
	nodeID, err := utils.ToNodeID(nodeConfig.StakingKey, nodeConfig.StakingCert)
	if err != nil {
		return nil, fmt.Errorf("couldn't create node ID: %w", err)
	}

	// If this node is a beacon, add its IP/ID to the beacon lists.
	// Note that we do this *after* we set this node's bootstrap IPs/IDs
	// so this node won't try to use itself as a beacon.
	if nodeConfig.IsBeacon {
		ln.bootstrapIDs[nodeID.PrefixedString(avalancheconstants.NodeIDPrefix)] = struct{}{}
		ln.bootstrapIPs[fmt.Sprintf("127.0.0.1:%d", p2pPort)] = struct{}{}
	}

	ln.log.Debug(
		"adding node %q with tmp dir at %s, logs at %s, DB at %s, P2P port %d, API port %d",
		tmpDir, nodeConfig.Name, logsDir, dbPath, p2pPort, apiPort,
	)

	// Write this node's staking key/cert to disk.
	stakingKeyFilePath := filepath.Join(tmpDir, stakingKeyFileName)
	if err := createFileAndWrite(stakingKeyFilePath, nodeConfig.StakingKey); err != nil {
		return nil, fmt.Errorf("error creating/writing staking key: %w", err)
	}
	flags = append(flags, fmt.Sprintf("--%s=%s", config.StakingKeyPathKey, stakingKeyFilePath))
	stakingCertFilePath := filepath.Join(tmpDir, stakingCertFileName)
	if err := createFileAndWrite(stakingCertFilePath, nodeConfig.StakingCert); err != nil {
		return nil, fmt.Errorf("error creating/writing staking cert: %w", err)
	}
	flags = append(flags, fmt.Sprintf("--%s=%s", config.StakingCertPathKey, stakingCertFilePath))

	// Write this node's config file to disk if one is given.
	configFilePath := filepath.Join(tmpDir, configFileName)
	if len(nodeConfig.ConfigFile) != 0 {
		if err := createFileAndWrite(configFilePath, nodeConfig.ConfigFile); err != nil {
			return nil, fmt.Errorf("error creating/writing config file: %w", err)
		}
		flags = append(flags, fmt.Sprintf("--%s=%s", config.ConfigFileKey, configFilePath))
	}

	// Write this node's genesis file to disk.
	genesisFilePath := filepath.Join(tmpDir, genesisFileName)
	if err := createFileAndWrite(genesisFilePath, ln.genesis); err != nil {
		return nil, fmt.Errorf("error creating/writing genesis file: %w", err)
	}
	flags = append(flags, fmt.Sprintf("--%s=%s", config.GenesisConfigFileKey, genesisFilePath))

	// Write this node's C-Chain file to disk if one is given.
	if len(nodeConfig.CChainConfigFile) != 0 {
		cChainConfigFilePath := filepath.Join(tmpDir, "C", configFileName)
		if err := createFileAndWrite(cChainConfigFilePath, nodeConfig.CChainConfigFile); err != nil {
			return nil, fmt.Errorf("error creating/writing C-Chain config file: %w", err)
		}
		flags = append(flags, fmt.Sprintf("--%s=%s", config.ChainConfigDirKey, tmpDir))
	}

	// Get the local node-specific config
	localNodeConfig, ok := nodeConfig.ImplSpecificConfig.(NodeConfig)
	if !ok {
		return nil, fmt.Errorf("expected NodeConfig but got %T", nodeConfig.ImplSpecificConfig)
	}

	// Start the AvalancheGo node and pass it the flags defined above
	nodeProcess, err := ln.newNodeProcessF(nodeConfig, flags...)
	if err != nil {
		return nil, fmt.Errorf("couldn't create new node process: %s", err)
	}
	ln.log.Debug("starting node %q with \"%s %s\"", nodeConfig.Name, localNodeConfig.BinaryPath, flags)
	if err := nodeProcess.Start(); err != nil {
		return nil, fmt.Errorf("could not execute cmd \"%s %s\": %w", localNodeConfig.BinaryPath, flags, err)
	}

	// Create a wrapper for this node so we can reference it later
	node := &localNode{
		name:    nodeConfig.Name,
		nodeID:  nodeID,
		client:  ln.newAPIClientF("localhost", uint(apiPort), apiTimeout),
		process: nodeProcess,
		apiPort: uint(apiPort),
		p2pPort: uint(p2pPort),
	}
	ln.nodes[node.name] = node
	return node, nil
}

// See network.Network
func (net *localNetwork) Healthy(ctx context.Context) chan error {
	net.lock.RLock()
	defer net.lock.RUnlock()

	healthyChan := make(chan error, 1)

	// Return unhealthy if the network is stopped
	if net.isStopped() {
		healthyChan <- network.ErrStopped
		return healthyChan
	}

	nodes := make([]*localNode, 0, len(net.nodes))
	for _, node := range net.nodes {
		nodes = append(nodes, node)
	}
	go func() {
		errGr, ctx := errgroup.WithContext(ctx)
		for _, node := range nodes {
			node := node
			errGr.Go(func() error {
				// Every constants.HealthCheckInterval, query node for health status.
				// Do this until ctx timeout
				for {
					select {
					case <-net.closedOnStopCh:
						return network.ErrStopped
					case <-ctx.Done():
						return fmt.Errorf("node %q failed to become healthy within timeout", node.GetName())
					case <-time.After(healthCheckFreq):
					}
					health, err := node.client.HealthAPI().Health()
					if err == nil && health.Healthy {
						net.log.Debug("node %q became healthy", node.name)
						return nil
					}
				}
			})
		}
		// Wait until all nodes are ready or timeout
		if err := errGr.Wait(); err != nil {
			healthyChan <- err
		}
		close(healthyChan)
	}()
	return healthyChan
}

// See network.Network
func (net *localNetwork) GetNode(nodeName string) (node.Node, error) {
	net.lock.RLock()
	defer net.lock.RUnlock()

	if net.isStopped() {
		return nil, network.ErrStopped
	}

	node, ok := net.nodes[nodeName]
	if !ok {
		return nil, fmt.Errorf("node %q not found in network", nodeName)
	}
	return node, nil
}

// See network.Network
func (net *localNetwork) GetNodesNames() ([]string, error) {
	net.lock.RLock()
	defer net.lock.RUnlock()

	if net.isStopped() {
		return nil, network.ErrStopped
	}

	names := make([]string, len(net.nodes))
	i := 0
	for name := range net.nodes {
		names[i] = name
		i++
	}
	return names, nil
}

func (net *localNetwork) Stop(ctx context.Context) error {
	net.lock.Lock()
	defer net.lock.Unlock()

	return net.stop(ctx)
}

// Assumes [net.lock] is held
func (net *localNetwork) stop(ctx context.Context) error {
	if net.isStopped() {
		net.log.Debug("stop() called multiple times")
		return network.ErrStopped
	}
	ctx, cancel := context.WithTimeout(ctx, stopTimeout)
	defer cancel()
	errs := wrappers.Errs{}
	for nodeName := range net.nodes {
		select {
		case <-ctx.Done():
			// In practice we'll probably never time out here,
			// and the caller probably won't cancel a call
			// to stop(), but we include this to respect the
			// network.Network interface.
			return ctx.Err()
		default:
		}
		if err := net.removeNode(nodeName); err != nil {
			net.log.Error("error stopping node %q: %s", nodeName, err)
			errs.Add(err)
		}
	}
	close(net.closedOnStopCh)
	net.log.Info("done stopping network")
	return errs.Err
}

// Sends a SIGTERM to the given node and removes it from this network
func (net *localNetwork) RemoveNode(nodeName string) error {
	net.lock.Lock()
	defer net.lock.Unlock()

	return net.removeNode(nodeName)
}

// Assumes [net.lock] is held
func (net *localNetwork) removeNode(nodeName string) error {
	if net.isStopped() {
		return network.ErrStopped
	}
	net.log.Debug("removing node %q", nodeName)
	node, ok := net.nodes[nodeName]
	if !ok {
		return fmt.Errorf("node %q not found", nodeName)
	}
	delete(net.nodes, nodeName)
	// cchain eth api uses a websocket connection and must be closed before stopping the node,
	// to avoid errors logs at client
	node.client.CChainEthAPI().Close()
	if err := node.process.Stop(); err != nil {
		return fmt.Errorf("error sending SIGTERM to node %s: %w", nodeName, err)
	}
	if err := node.process.Wait(); err != nil {
		return fmt.Errorf("error waiting node %s to finish: %w", nodeName, err)
	}
	return nil
}

// Assumes [net.lock] is held
func (net *localNetwork) isStopped() bool {
	select {
	case <-net.closedOnStopCh:
		return true
	default:
		return false
	}
}

// createFile creates a file with the given path and
// writes the given contents
func createFileAndWrite(path string, contents []byte) error {
	if err := os.MkdirAll(filepath.Dir(path), 0o750); err != nil {
		return err
	}
	file, err := os.Create(path)
	if err != nil {
		return err
	}
	defer file.Close()
	if _, err := file.Write(contents); err != nil {
		return err
	}
	return nil
}<|MERGE_RESOLUTION|>--- conflicted
+++ resolved
@@ -33,11 +33,8 @@
 	genesisFileName       = "genesis.json"
 	apiTimeout            = 5 * time.Second
 	stopTimeout           = 30 * time.Second
-<<<<<<< HEAD
 	healthCheckFreq       = 3 * time.Second
-=======
 	defaultNumNodes       = 5
->>>>>>> 348a3b9b
 )
 
 // interface compliance
