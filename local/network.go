package local

import (
	"context"
	"embed"
	"encoding/json"
	"errors"
	"fmt"
	"io/fs"
	"net"
	"os"
	"os/user"
	"path/filepath"
	"sync"
	"time"

	"github.com/ava-labs/avalanche-network-runner/api"
	"github.com/ava-labs/avalanche-network-runner/network"
	"github.com/ava-labs/avalanche-network-runner/network/node"
	"github.com/ava-labs/avalanche-network-runner/network/node/status"
	"github.com/ava-labs/avalanche-network-runner/utils"
	"github.com/ava-labs/avalanchego/config"
	"github.com/ava-labs/avalanchego/network/peer"
	"github.com/ava-labs/avalanchego/staking"
	"github.com/ava-labs/avalanchego/utils/beacon"
	"github.com/ava-labs/avalanchego/utils/ips"
	"github.com/ava-labs/avalanchego/utils/logging"
	"github.com/ava-labs/avalanchego/utils/wrappers"
	"go.uber.org/zap"
	"golang.org/x/sync/errgroup"
)

const (
	defaultNodeNamePrefix = "node"
	configFileName        = "config.json"
	stakingKeyFileName    = "staking.key"
	stakingCertFileName   = "staking.crt"
	genesisFileName       = "genesis.json"
	stopTimeout           = 30 * time.Second
	healthCheckFreq       = 3 * time.Second
	DefaultNumNodes       = 5
	snapshotPrefix        = "anr-snapshot-"
	rootDirPrefix         = "network-runner-root-data"
	defaultDbSubdir       = "db"
	defaultLogsSubdir     = "logs"
	// difference between unlock schedule locktime and startime in original genesis
	genesisLocktimeStartimeDelta = 2836800
)

// interface compliance
var (
	_ network.Network    = (*localNetwork)(nil)
	_ NodeProcessCreator = (*nodeProcessCreator)(nil)

	warnFlags = map[string]struct{}{
		config.NetworkNameKey:  {},
		config.BootstrapIPsKey: {},
		config.BootstrapIDsKey: {},
	}
	chainConfigSubDir = "chainConfigs"

	snapshotsRelPath = filepath.Join(".avalanche-network-runner", "snapshots")

	ErrSnapshotNotFound = errors.New("snapshot not found")
)

// network keeps information uses for network management, and accessing all the nodes
type localNetwork struct {
	lock sync.RWMutex
	log  logging.Logger
	// This network's ID.
	networkID uint32
	// This network's genesis file.
	// Must not be nil.
	genesis []byte
	// Used to create a new API client
	newAPIClientF api.NewAPIClientF
	// Used to create new node processes
	nodeProcessCreator NodeProcessCreator
	stopOnce           sync.Once
	// Closed when Stop begins.
	onStopCh chan struct{}
	// For node name generation
	nextNodeSuffix uint64
	// Node Name --> Node
	nodes map[string]*localNode
	// Set of nodes that new nodes will bootstrap from.
	bootstraps beacon.Set
	// rootDir is the root directory under which we write all node
	// logs, databases, etc.
	rootDir string
	// flags from the networkConfig
	networkConfigFlags map[string]interface{}
	// directory where networks can be persistently saved
	snapshotsDir string
	// config to apply to all nodes as default
	defaultNodeConfig *node.Config
}

var (
	//go:embed default
	embeddedDefaultNetworkConfigDir embed.FS
	// Pre-defined network configuration.
	// [defaultNetworkConfig] should not be modified.
	// TODO add method Copy() to network.Config to prevent
	// accidental overwriting
	defaultNetworkConfig network.Config
	// snapshots directory
	defaultSnapshotsDir string
)

// populate default network config from embedded default directory
func init() {
	configsDir, err := fs.Sub(embeddedDefaultNetworkConfigDir, "default")
	if err != nil {
		panic(err)
	}

	defaultNetworkConfig = network.Config{
		NodeConfigs: make([]node.Config, DefaultNumNodes),
		Flags:       GetDefaultFlags(),
	}

	genesis, err := fs.ReadFile(configsDir, "genesis.json")
	if err != nil {
		panic(err)
	}

	// update genesis validation start time
	var genesisMap map[string]interface{}
	if err = json.Unmarshal(genesis, &genesisMap); err != nil {
		panic(err)
	}
	startTime := time.Now().Unix()
	lockTime := startTime + genesisLocktimeStartimeDelta
	genesisMap["startTime"] = float64(startTime)
	allocations, ok := genesisMap["allocations"].([]interface{})
	if !ok {
		panic(errors.New("could not get allocations in genesis"))
	}
	for _, allocIntf := range allocations {
		alloc, ok := allocIntf.(map[string]interface{})
		if !ok {
			panic(fmt.Errorf("unexpected type for allocation in genesis. got %T", allocIntf))
		}
		unlockSchedule, ok := alloc["unlockSchedule"].([]interface{})
		if !ok {
			panic(errors.New("could not get unlockSchedule in allocation"))
		}
		for _, schedIntf := range unlockSchedule {
			sched, ok := schedIntf.(map[string]interface{})
			if !ok {
				panic(fmt.Errorf("unexpected type for unlockSchedule elem in genesis. got %T", schedIntf))
			}
			if _, ok := sched["locktime"]; ok {
				sched["locktime"] = float64(lockTime)
			}
		}
	}
	updatedGenesis, err := json.Marshal(genesisMap)
	if err != nil {
		panic(err)
	}

	defaultNetworkConfig.Genesis = string(updatedGenesis)

	for i := 0; i < len(defaultNetworkConfig.NodeConfigs); i++ {
		configFile, err := fs.ReadFile(configsDir, fmt.Sprintf("node%d/config.json", i))
		if err != nil {
			panic(err)
		}
		defaultNetworkConfig.NodeConfigs[i].ConfigFile = string(configFile)
		stakingKey, err := fs.ReadFile(configsDir, fmt.Sprintf("node%d/staking.key", i))
		if err != nil {
			panic(err)
		}
		defaultNetworkConfig.NodeConfigs[i].StakingKey = string(stakingKey)
		stakingCert, err := fs.ReadFile(configsDir, fmt.Sprintf("node%d/staking.crt", i))
		if err != nil {
			panic(err)
		}
		defaultNetworkConfig.NodeConfigs[i].StakingCert = string(stakingCert)
		cChainConfig, err := fs.ReadFile(configsDir, fmt.Sprintf("node%d/cchain_config.json", i))
		if err != nil {
			panic(err)
		}
		defaultNetworkConfig.NodeConfigs[i].ChainConfigFiles = map[string]string{
			"C": string(cChainConfig),
		}
		defaultNetworkConfig.NodeConfigs[i].IsBeacon = true
	}

	// create default snapshots dir
	usr, err := user.Current()
	if err != nil {
		panic(err)
	}
	defaultSnapshotsDir = filepath.Join(usr.HomeDir, snapshotsRelPath)
}

// NewNetwork returns a new network that uses the given log.
// Files (e.g. logs, databases) default to being written at directory [rootDir].
// If there isn't a directory at [dir] one will be created.
// If len([dir]) == 0, files will be written underneath a new temporary directory.
// Snapshots are saved to snapshotsDir, defaults to defaultSnapshotsDir if not given
func NewNetwork(
	log logging.Logger,
	networkConfig network.Config,
	rootDir string,
	snapshotsDir string,
) (network.Network, error) {
	net, err := newNetwork(
		log,
		api.NewAPIClient,
		&nodeProcessCreator{
			colorPicker: utils.NewColorPicker(),
			log:         log,
			stdout:      os.Stdout,
			stderr:      os.Stderr,
		},
		rootDir,
		snapshotsDir,
	)
	if err != nil {
		return net, err
	}
	return net, net.loadConfig(context.Background(), networkConfig)
}

// See NewNetwork.
// [newAPIClientF] is used to create new API clients.
// [nodeProcessCreator] is used to launch new avalanchego processes.
func newNetwork(
	log logging.Logger,
	newAPIClientF api.NewAPIClientF,
	nodeProcessCreator NodeProcessCreator,
	rootDir string,
	snapshotsDir string,
) (*localNetwork, error) {
	var err error
	if rootDir == "" {
		rootDir = filepath.Join(os.TempDir(), rootDirPrefix)
		rootDir, err = utils.MkDirWithTimestamp(rootDir)
		if err != nil {
			return nil, err
		}
	}
	if snapshotsDir == "" {
		snapshotsDir = defaultSnapshotsDir
	}
	// create the snapshots dir if not present
	err = os.MkdirAll(snapshotsDir, os.ModePerm)
	if err != nil {
		return nil, err
	}
	// Create the network
	net := &localNetwork{
		nextNodeSuffix:     1,
		nodes:              map[string]*localNode{},
		onStopCh:           make(chan struct{}),
		log:                log,
		bootstraps:         beacon.NewSet(),
		newAPIClientF:      newAPIClientF,
		nodeProcessCreator: nodeProcessCreator,
		rootDir:            rootDir,
		snapshotsDir:       snapshotsDir,
	}
	return net, nil
}

// NewDefaultNetwork returns a new network using a pre-defined
// network configuration.
// The following addresses are pre-funded:
// X-Chain Address 1:     X-custom18jma8ppw3nhx5r4ap8clazz0dps7rv5u9xde7p
// X-Chain Address 1 Key: PrivateKey-ewoqjP7PxY4yr3iLTpLisriqt94hdyDFNgchSxGGztUrTXtNN
// X-Chain Address 2:     X-custom16045mxr3s2cjycqe2xfluk304xv3ezhkhsvkpr
// X-Chain Address 2 Key: PrivateKey-2fzYBh3bbWemKxQmMfX6DSuL2BFmDSLQWTvma57xwjQjtf8gFq
// P-Chain Address 1:     P-custom18jma8ppw3nhx5r4ap8clazz0dps7rv5u9xde7p
// P-Chain Address 1 Key: PrivateKey-ewoqjP7PxY4yr3iLTpLisriqt94hdyDFNgchSxGGztUrTXtNN
// P-Chain Address 2:     P-custom16045mxr3s2cjycqe2xfluk304xv3ezhkhsvkpr
// P-Chain Address 2 Key: PrivateKey-2fzYBh3bbWemKxQmMfX6DSuL2BFmDSLQWTvma57xwjQjtf8gFq
// C-Chain Address:       0x8db97C7cEcE249c2b98bDC0226Cc4C2A57BF52FC
// C-Chain Address Key:   56289e99c94b6912bfc12adc093c9b51124f0dc54ac7a766b2bc5ccf558d8027
// The following nodes are validators:
// * NodeID-7Xhw2mDxuDS44j42TCB6U5579esbSt3Lg
// * NodeID-MFrZFVCXPv5iCn6M9K6XduxGTYp891xXZ
// * NodeID-NFBbbJ4qCmNaCzeW7sxErhvWqvEQMnYcN
// * NodeID-GWPcbFJZFfZreETSoWjPimr846mXEKCtu
// * NodeID-P7oB2McjBGgW2NXXWVYjV8JEDFoW9xDE5
func NewDefaultNetwork(
	log logging.Logger,
	binaryPath string,
) (network.Network, error) {
	config := NewDefaultConfig(binaryPath)
	return NewNetwork(log, config, "", "")
}

// NewDefaultConfig creates a new default network config
func NewDefaultConfig(binaryPath string) network.Config {
	config := defaultNetworkConfig
	// Don't overwrite [DefaultNetworkConfig.NodeConfigs]
	config.NodeConfigs = make([]node.Config, len(defaultNetworkConfig.NodeConfigs))
	copy(config.NodeConfigs, defaultNetworkConfig.NodeConfigs)
	for i := 0; i < len(config.NodeConfigs); i++ {
		config.NodeConfigs[i].BinaryPath = binaryPath
	}
	return config
}

// NewDefaultConfigNNodes creates a new default network config, with an arbitrary number of nodes
func NewDefaultConfigNNodes(binaryPath string, numNodes uint32) (network.Config, error) {
	netConfig := NewDefaultConfig(binaryPath)
	if int(numNodes) > len(netConfig.NodeConfigs) {
		toAdd := int(numNodes) - len(netConfig.NodeConfigs)
		refNodeConfig := netConfig.NodeConfigs[0]
		for i := 0; i < toAdd; i++ {
			nodeConfig := refNodeConfig
			stakingCert, stakingKey, err := staking.NewCertAndKeyBytes()
			if err != nil {
				return netConfig, fmt.Errorf("couldn't generate staking Cert/Key: %w", err)
			}
			nodeConfig.StakingKey = string(stakingKey)
			nodeConfig.StakingCert = string(stakingCert)
			// replace api port in refNodeConfig.ConfigFile
			apiPort, err := getFreePort()
			if err != nil {
				return netConfig, fmt.Errorf("couldn't get free API port: %w", err)
			}
			nodeConfig.Flags = map[string]interface{}{
				config.HTTPPortKey: int(apiPort),
			}
			netConfig.NodeConfigs = append(netConfig.NodeConfigs, nodeConfig)
		}
	}
	if int(numNodes) < len(netConfig.NodeConfigs) {
		netConfig.NodeConfigs = netConfig.NodeConfigs[:numNodes]
	}
	return netConfig, nil
}

func (ln *localNetwork) loadConfig(ctx context.Context, networkConfig network.Config) error {
	if err := networkConfig.Validate(); err != nil {
		return fmt.Errorf("config failed validation: %w", err)
	}
	ln.log.Info("creating network with %d nodes", len(networkConfig.NodeConfigs))

	ln.genesis = []byte(networkConfig.Genesis)

	var err error
	ln.networkID, err = utils.NetworkIDFromGenesis([]byte(networkConfig.Genesis))
	if err != nil {
		return fmt.Errorf("couldn't get network ID from genesis: %w", err)
	}

	ln.networkConfigFlags = networkConfig.Flags

	// Sort node configs so beacons start first
	var nodeConfigs []node.Config
	for _, nodeConfig := range networkConfig.NodeConfigs {
		if nodeConfig.IsBeacon {
			nodeConfigs = append(nodeConfigs, nodeConfig)
		}
	}
	for _, nodeConfig := range networkConfig.NodeConfigs {
		if !nodeConfig.IsBeacon {
			nodeConfigs = append(nodeConfigs, nodeConfig)
		}
	}

	for _, nodeConfig := range nodeConfigs {
		if _, err := ln.addNode(nodeConfig); err != nil {
			if err := ln.stop(ctx); err != nil {
				// Clean up nodes already created
				ln.log.Debug("error stopping network: %s", err)
			}
			return fmt.Errorf("error adding node %s: %s", nodeConfig.Name, err)
		}
	}

	return nil
}

// See network.Network
func (ln *localNetwork) AddNode(nodeConfig node.Config) (node.Node, error) {
	ln.lock.Lock()
	defer ln.lock.Unlock()

	if ln.stopCalled() {
		return nil, network.ErrStopped
	}

	// set defaults only if this is not the first node
	if ln.defaultNodeConfig != nil {
		nodeConfig.Flags = ln.defaultNodeConfig.Flags
		nodeConfig.ChainConfigFiles = ln.defaultNodeConfig.ChainConfigFiles
	}

	return ln.addNode(nodeConfig)
}

// Assumes [ln.lock] is held and [ln.Stop] hasn't been called.
func (ln *localNetwork) addNode(nodeConfig node.Config) (node.Node, error) {
	if nodeConfig.Flags == nil {
		nodeConfig.Flags = make(map[string]interface{})
	}

	// init the default config if they haven't been initialized yet
	// this should therefore be running for the first node only
	if ln.defaultNodeConfig == nil {
		ln.defaultNodeConfig = &node.Config{
			Flags:            GetDefaultFlags(),
			ChainConfigFiles: map[string]string{},
		}
		// after the defaults, assign all the ones from the networkConfig
		for k, v := range ln.networkConfigFlags {
			ln.defaultNodeConfig.Flags[k] = v
		}
		if nodeConfig.Flags[config.WhitelistedSubnetsKey] != nil {
			ln.defaultNodeConfig.Flags[config.WhitelistedSubnetsKey] = nodeConfig.Flags[config.WhitelistedSubnetsKey]
		}

		for k, v := range nodeConfig.ChainConfigFiles {
			ln.defaultNodeConfig.ChainConfigFiles[k] = v
		}
	}
	// it shouldn't happen that just one is empty, most probably both,
	// but in any case if just one is empty it's unusable so we just assign a new one.
	if nodeConfig.StakingCert == "" || nodeConfig.StakingKey == "" {
		stakingCert, stakingKey, err := staking.NewCertAndKeyBytes()
		if err != nil {
			return nil, fmt.Errorf("couldn't generate staking Cert/Key: %w", err)
		}
		nodeConfig.StakingCert = string(stakingCert)
		nodeConfig.StakingKey = string(stakingKey)
	}

	if err := ln.setNodeName(&nodeConfig); err != nil {
		return nil, err
	}

	nodeDir, err := makeNodeDir(ln.log, ln.rootDir, nodeConfig.Name)
	if err != nil {
		return nil, err
	}

	// If config file is given, don't overwrite API port, P2P port, DB path, logs path
	var configFile map[string]interface{}
	if len(nodeConfig.ConfigFile) != 0 {
		if err := json.Unmarshal([]byte(nodeConfig.ConfigFile), &configFile); err != nil {
			return nil, fmt.Errorf("couldn't unmarshal config file: %w", err)
		}
	}

	nodeData, err := ln.buildFlags(configFile, nodeDir, &nodeConfig)
	if err != nil {
		return nil, err
	}

	// Parse this node's ID
	nodeID, err := utils.ToNodeID([]byte(nodeConfig.StakingKey), []byte(nodeConfig.StakingCert))
	if err != nil {
		return nil, fmt.Errorf("couldn't get node ID: %w", err)
	}

	// Start the AvalancheGo node and pass it the flags defined above
	nodeProcess, err := ln.nodeProcessCreator.NewNodeProcess(nodeConfig, nodeData.flags...)
	if err != nil {
		return nil, fmt.Errorf(
			"couldn't create new node process with binary %q and flags %v: %w",
			nodeConfig.BinaryPath, nodeData.flags, err,
		)
	}
	ln.log.Debug("starting node %q with \"%s %s\"", nodeConfig.Name, nodeConfig.BinaryPath, nodeData.flags)

	// Create a wrapper for this node so we can reference it later
	node := &localNode{
		name:          nodeConfig.Name,
		nodeID:        nodeID,
		networkID:     ln.networkID,
		client:        ln.newAPIClientF("localhost", nodeData.apiPort),
		process:       nodeProcess,
		apiPort:       nodeData.apiPort,
		p2pPort:       nodeData.p2pPort,
		getConnFunc:   defaultGetConnFunc,
		dbDir:         nodeData.dbDir,
		logsDir:       nodeData.logsDir,
		config:        nodeConfig,
		buildDir:      nodeData.buildDir,
		httpHost:      nodeData.httpHost,
		attachedPeers: map[string]peer.Peer{},
	}
	ln.nodes[node.name] = node
	// If this node is a beacon, add its IP/ID to the beacon lists.
	// Note that we do this *after* we set this node's bootstrap IPs/IDs
	// so this node won't try to use itself as a beacon.
	if nodeConfig.IsBeacon {
		err = ln.bootstraps.Add(beacon.New(nodeID, ips.IPPort{
			IP:   net.IPv6loopback,
			Port: nodeData.p2pPort,
		}))
	}
	return node, err
}

// See network.Network
func (ln *localNetwork) Healthy(ctx context.Context) error {
	ln.lock.RLock()
	defer ln.lock.RUnlock()
	return ln.healthy(ctx)
}

func (ln *localNetwork) healthy(ctx context.Context) error {
	zap.L().Info("checking local network healthiness", zap.Int("nodes", len(ln.nodes)))

	// Return unhealthy if the network is stopped
	if ln.stopCalled() {
		return network.ErrStopped
	}

	// Derive a new context that's cancelled when Stop is called,
	// so that we calls to Healthy() below immediately return.
	ctx, cancel := context.WithCancel(ctx)
	defer cancel()
	go func(ctx context.Context) {
		// This goroutine runs until [ln.Stop] is called
		// or this function returns.
		select {
		case <-ln.onStopCh:
			cancel()
		case <-ctx.Done():
		}
	}(ctx)

	errGr, ctx := errgroup.WithContext(ctx)
	for _, node := range ln.nodes {
		node := node
		nodeName := node.GetName()
		errGr.Go(func() error {
			// Every [healthCheckFreq], query node for health status.
			// Do this until ctx timeout or network closed.
			for {
				if node.Status() != status.Running {
					// If we had stopped this node ourselves, it wouldn't be in [ln.nodes].
					// Since it is, it means the node stopped unexpectedly.
					return fmt.Errorf("node %q stopped unexpectedly", nodeName)
				}
				health, err := node.client.HealthAPI().Health(ctx)
				if err == nil && health.Healthy {
					ln.log.Debug("node %q became healthy", nodeName)
					return nil
				}
				select {
				case <-ctx.Done():
					return fmt.Errorf("node %q failed to become healthy within timeout, or network stopped", nodeName)
				case <-time.After(healthCheckFreq):
				}
			}
		})
	}
	// Wait until all nodes are ready or timeout
	return errGr.Wait()
}

// See network.Network
func (ln *localNetwork) GetNode(nodeName string) (node.Node, error) {
	ln.lock.RLock()
	defer ln.lock.RUnlock()

	if ln.stopCalled() {
		return nil, network.ErrStopped
	}

	node, ok := ln.nodes[nodeName]
	if !ok {
		return nil, network.ErrNodeNotFound
	}
	return node, nil
}

// See network.Network
func (ln *localNetwork) GetNodeNames() ([]string, error) {
	ln.lock.RLock()
	defer ln.lock.RUnlock()

	if ln.stopCalled() {
		return nil, network.ErrStopped
	}

	names := make([]string, len(ln.nodes))
	i := 0
	for name := range ln.nodes {
		names[i] = name
		i++
	}
	return names, nil
}

// See network.Network
func (ln *localNetwork) GetAllNodes() (map[string]node.Node, error) {
	ln.lock.RLock()
	defer ln.lock.RUnlock()

	if ln.stopCalled() {
		return nil, network.ErrStopped
	}

	nodesCopy := make(map[string]node.Node, len(ln.nodes))
	for name, node := range ln.nodes {
		nodesCopy[name] = node
	}
	return nodesCopy, nil
}

func (ln *localNetwork) Stop(ctx context.Context) error {
	err := network.ErrStopped
	ln.stopOnce.Do(
		func() {
			close(ln.onStopCh)

			ln.lock.Lock()
			defer ln.lock.Unlock()

			err = ln.stop(ctx)
		},
	)
	return err
}

// Assumes [ln.lock] is held.
func (ln *localNetwork) stop(ctx context.Context) error {
	errs := wrappers.Errs{}
	for nodeName := range ln.nodes {
		stopCtx, stopCtxCancel := context.WithTimeout(ctx, stopTimeout)
		if err := ln.removeNode(stopCtx, nodeName); err != nil {
			ln.log.Error("error stopping node %q: %s", nodeName, err)
			errs.Add(err)
		}
		stopCtxCancel()
	}
	ln.log.Info("done stopping network")
	return errs.Err
}

// Sends a SIGTERM to the given node and removes it from this network.
func (ln *localNetwork) RemoveNode(ctx context.Context, nodeName string) error {
	ln.lock.Lock()
	defer ln.lock.Unlock()
	if ln.stopCalled() {
		return network.ErrStopped
	}
	return ln.removeNode(ctx, nodeName)
}

// Assumes [ln.lock] is held.
func (ln *localNetwork) removeNode(ctx context.Context, nodeName string) error {
	ln.log.Debug("removing node %q", nodeName)
	node, ok := ln.nodes[nodeName]
	if !ok {
		return fmt.Errorf("node %q not found", nodeName)
	}

	// If the node wasn't a beacon, we don't care
	_ = ln.bootstraps.RemoveByID(node.nodeID)

	delete(ln.nodes, nodeName)
	// cchain eth api uses a websocket connection and must be closed before stopping the node,
	// to avoid errors logs at client
	node.client.CChainEthAPI().Close()
	if exitCode := node.process.Stop(ctx); exitCode != 0 {
		return fmt.Errorf("node %q exited with exit code: %d", nodeName, exitCode)
	}
	return nil
}

<<<<<<< HEAD
// Save network snapshot
// Network is stopped in order to do a safe preservation
func (ln *localNetwork) SaveSnapshot(ctx context.Context, snapshotName string) (string, error) {
	ln.lock.Lock()
	defer ln.lock.Unlock()
	if ln.stopCalled() {
		return "", network.ErrStopped
	}
	if len(snapshotName) == 0 {
		return "", fmt.Errorf("invalid snapshotName %q", snapshotName)
	}
	// check if snapshot already exists
	snapshotDir := filepath.Join(ln.snapshotsDir, snapshotPrefix+snapshotName)
	_, err := os.Stat(snapshotDir)
	if err == nil {
		return "", fmt.Errorf("snapshot %q already exists", snapshotName)
	}
	// keep copy of node info that will be removed by stop
	nodesConfig := map[string]node.Config{}
	nodesDbDir := map[string]string{}
	for nodeName, node := range ln.nodes {
		nodeConfig := node.config
		// depending on how the user generated the config, different nodes config flags
		// may point to the same map, so we made a copy to avoid always modifying the same value
		nodeConfigFlags := make(map[string]interface{})
		for fk, fv := range nodeConfig.Flags {
			nodeConfigFlags[fk] = fv
		}
		nodeConfig.Flags = nodeConfigFlags
		nodesConfig[nodeName] = nodeConfig
		nodesDbDir[nodeName] = node.GetDbDir()
	}
	// we change nodeConfig.Flags so as to preserve in snapshot the current node ports
	for nodeName, nodeConfig := range nodesConfig {
		nodeConfig.Flags[config.HTTPPortKey] = ln.nodes[nodeName].GetAPIPort()
		nodeConfig.Flags[config.StakingPortKey] = ln.nodes[nodeName].GetP2PPort()
	}
	// make copy of network flags
	networkConfigFlags := make(map[string]interface{})
	for fk, fv := range ln.defaultNodeConfig.Flags {
		networkConfigFlags[fk] = fv
	}
	// remove all log dir references
	delete(networkConfigFlags, config.LogsDirKey)
	for nodeName, nodeConfig := range nodesConfig {
		nodeConfig.ConfigFile, err = utils.SetJSONKey(nodeConfig.ConfigFile, config.LogsDirKey, "")
		if err != nil {
			return "", err
		}
		delete(nodeConfig.Flags, config.LogsDirKey)
		nodesConfig[nodeName] = nodeConfig
	}

	// stop network to safely save snapshot
	if err := ln.stop(ctx); err != nil {
		return "", err
	}
	// create main snapshot dirs
	snapshotDbDir := filepath.Join(filepath.Join(snapshotDir, defaultDbSubdir))
	err = os.MkdirAll(snapshotDbDir, os.ModePerm)
	if err != nil {
		return "", err
	}
	// save db
	for _, nodeConfig := range nodesConfig {
		sourceDbDir, ok := nodesDbDir[nodeConfig.Name]
		if !ok {
			return "", fmt.Errorf("failure obtaining db path for node %q", nodeConfig.Name)
		}
		sourceDbDir = filepath.Join(sourceDbDir, constants.NetworkName(ln.networkID))
		targetDbDir := filepath.Join(filepath.Join(snapshotDbDir, nodeConfig.Name), constants.NetworkName(ln.networkID))
		if err := dircopy.Copy(sourceDbDir, targetDbDir); err != nil {
			return "", fmt.Errorf("failure saving node %q db dir: %w", nodeConfig.Name, err)
		}
	}
	// save network conf
	networkConfig := network.Config{
		Genesis:     string(ln.genesis),
		Flags:       networkConfigFlags,
		NodeConfigs: []node.Config{},
	}
	for _, nodeConfig := range nodesConfig {
		// no need to save this, will be generated automatically on snapshot load
		networkConfig.NodeConfigs = append(networkConfig.NodeConfigs, nodeConfig)
	}
	networkConfigJSON, err := json.MarshalIndent(networkConfig, "", "    ")
	if err != nil {
		return "", err
	}
	err = createFileAndWrite(filepath.Join(snapshotDir, "network.json"), networkConfigJSON)
	if err != nil {
		return "", err
	}
	return snapshotDir, nil
}

// start network from snapshot
func (ln *localNetwork) loadSnapshot(
=======
// Restart [nodeName] using the same config, optionally changing [binaryPath],
// [buildDir], [whitelistedSubnets], [dbDir]
func (ln *localNetwork) RestartNode(
>>>>>>> 86928084
	ctx context.Context,
	nodeName string,
	binaryPath string,
	whitelistedSubnets string,
) error {
	ln.lock.Lock()
	defer ln.lock.Unlock()

	node, ok := ln.nodes[nodeName]
	if !ok {
		return fmt.Errorf("node %q not found", nodeName)
	}

	nodeConfig := node.GetConfig()

	if binaryPath != "" {
		nodeConfig.BinaryPath = binaryPath
		nodeConfig.Flags[config.BuildDirKey] = filepath.Dir(binaryPath)
	}

	if whitelistedSubnets != "" {
		nodeConfig.Flags[config.WhitelistedSubnetsKey] = whitelistedSubnets
	}

	// keep same ports, dbdir in node flags
	nodeConfig.Flags[config.DBPathKey] = node.GetDbDir()
	nodeConfig.Flags[config.HTTPPortKey] = int(node.GetAPIPort())
	nodeConfig.Flags[config.StakingPortKey] = int(node.GetP2PPort())

	if err := ln.removeNode(ctx, nodeName); err != nil {
		return err
	}

	if _, err := ln.addNode(nodeConfig); err != nil {
		return err
	}

	return nil
}

// Returns whether Stop has been called.
func (ln *localNetwork) stopCalled() bool {
	select {
	case <-ln.onStopCh:
		return true
	default:
		return false
	}
}

// Set [nodeConfig].Name if it isn't given and assert it's unique.
func (ln *localNetwork) setNodeName(nodeConfig *node.Config) error {
	// If no name was given, use default name pattern
	if len(nodeConfig.Name) == 0 {
		for {
			nodeConfig.Name = fmt.Sprintf("%s%d", defaultNodeNamePrefix, ln.nextNodeSuffix)
			ln.nextNodeSuffix++
			_, ok := ln.nodes[nodeConfig.Name]
			if !ok {
				break
			}
		}
	}
	// Enforce name uniqueness
	if _, ok := ln.nodes[nodeConfig.Name]; ok {
		return fmt.Errorf("repeated node name %q", nodeConfig.Name)
	}
	return nil
}

type buildFlagsReturn struct {
	flags    []string
	apiPort  uint16
	p2pPort  uint16
	dbDir    string
	logsDir  string
	buildDir string
	httpHost string
}

// buildFlags returns the:
// 1) Flags
// 2) API port
// 3) P2P port
// of the node being added with config [nodeConfig], config file [configFile],
// and directory at [nodeDir].
// [nodeConfig.Flags] must not be nil
func (ln *localNetwork) buildFlags(
	configFile map[string]interface{},
	nodeDir string,
	nodeConfig *node.Config,
) (buildFlagsReturn, error) {
	// Add flags in [ln.Flags] to [nodeConfig.Flags]
	// Assumes [nodeConfig.Flags] is non-nil
	addNetworkFlags(ln.log, ln.defaultNodeConfig.Flags, nodeConfig.Flags)

	// httpHost from all configs for node
	httpHost, err := getConfigEntry(nodeConfig.Flags, configFile, config.HTTPHostKey, "")
	if err != nil {
		return buildFlagsReturn{}, err
	}

	// buildDir from all configs for node
	buildDir, err := getConfigEntry(nodeConfig.Flags, configFile, config.BuildDirKey, "")
	if err != nil {
		return buildFlagsReturn{}, err
	}

	// Tell the node to put the database in [nodeDir] unless given in config file
	dbDir, err := getConfigEntry(nodeConfig.Flags, configFile, config.DBPathKey, filepath.Join(nodeDir, defaultDbSubdir))
	if err != nil {
		return buildFlagsReturn{}, err
	}

	// Tell the node to put the log directory in [nodeDir/logs] unless given in config file
	logsDir, err := getConfigEntry(nodeConfig.Flags, configFile, config.LogsDirKey, filepath.Join(nodeDir, defaultLogsSubdir))
	if err != nil {
		return buildFlagsReturn{}, err
	}

	// Use random free API port unless given in config file
	apiPort, err := getPort(nodeConfig.Flags, configFile, config.HTTPPortKey)
	if err != nil {
		return buildFlagsReturn{}, err
	}

	// Use a random free P2P (staking) port unless given in config file
	// Use random free API port unless given in config file
	p2pPort, err := getPort(nodeConfig.Flags, configFile, config.StakingPortKey)
	if err != nil {
		return buildFlagsReturn{}, err
	}

	// Flags for AvalancheGo
	flags := []string{
		fmt.Sprintf("--%s=%d", config.NetworkNameKey, ln.networkID),
		fmt.Sprintf("--%s=%s", config.DBPathKey, dbDir),
		fmt.Sprintf("--%s=%s", config.LogsDirKey, logsDir),
		fmt.Sprintf("--%s=%d", config.HTTPPortKey, apiPort),
		fmt.Sprintf("--%s=%d", config.StakingPortKey, p2pPort),
		fmt.Sprintf("--%s=%s", config.BootstrapIPsKey, ln.bootstraps.IPsArg()),
		fmt.Sprintf("--%s=%s", config.BootstrapIDsKey, ln.bootstraps.IDsArg()),
	}
	// Write staking key/cert etc. to disk so the new node can use them,
	// and get flag that point the node to those files
	fileFlags, err := writeFiles(ln.genesis, nodeDir, nodeConfig)
	if err != nil {
		return buildFlagsReturn{}, err
	}
	flags = append(flags, fileFlags...)

	// Add flags given in node config.
	// Note these will overwrite existing flags if the same flag is given twice.
	for flagName, flagVal := range nodeConfig.Flags {
		if _, ok := warnFlags[flagName]; ok {
			ln.log.Warn("The flag %s has been provided. This can create conflicts with the runner. The suggestion is to remove this flag", flagName)
		}
		flags = append(flags, fmt.Sprintf("--%s=%v", flagName, flagVal))
	}

	ln.log.Info(
		"adding node %q with tmp dir at %s, logs at %s, DB at %s, P2P port %d, API port %d",
		nodeConfig.Name, nodeDir, logsDir, dbDir, p2pPort, apiPort,
	)
	return buildFlagsReturn{
		flags:    flags,
		apiPort:  apiPort,
		p2pPort:  p2pPort,
		dbDir:    dbDir,
		logsDir:  logsDir,
		buildDir: buildDir,
		httpHost: httpHost,
	}, nil
}<|MERGE_RESOLUTION|>--- conflicted
+++ resolved
@@ -672,110 +672,9 @@
 	return nil
 }
 
-<<<<<<< HEAD
-// Save network snapshot
-// Network is stopped in order to do a safe preservation
-func (ln *localNetwork) SaveSnapshot(ctx context.Context, snapshotName string) (string, error) {
-	ln.lock.Lock()
-	defer ln.lock.Unlock()
-	if ln.stopCalled() {
-		return "", network.ErrStopped
-	}
-	if len(snapshotName) == 0 {
-		return "", fmt.Errorf("invalid snapshotName %q", snapshotName)
-	}
-	// check if snapshot already exists
-	snapshotDir := filepath.Join(ln.snapshotsDir, snapshotPrefix+snapshotName)
-	_, err := os.Stat(snapshotDir)
-	if err == nil {
-		return "", fmt.Errorf("snapshot %q already exists", snapshotName)
-	}
-	// keep copy of node info that will be removed by stop
-	nodesConfig := map[string]node.Config{}
-	nodesDbDir := map[string]string{}
-	for nodeName, node := range ln.nodes {
-		nodeConfig := node.config
-		// depending on how the user generated the config, different nodes config flags
-		// may point to the same map, so we made a copy to avoid always modifying the same value
-		nodeConfigFlags := make(map[string]interface{})
-		for fk, fv := range nodeConfig.Flags {
-			nodeConfigFlags[fk] = fv
-		}
-		nodeConfig.Flags = nodeConfigFlags
-		nodesConfig[nodeName] = nodeConfig
-		nodesDbDir[nodeName] = node.GetDbDir()
-	}
-	// we change nodeConfig.Flags so as to preserve in snapshot the current node ports
-	for nodeName, nodeConfig := range nodesConfig {
-		nodeConfig.Flags[config.HTTPPortKey] = ln.nodes[nodeName].GetAPIPort()
-		nodeConfig.Flags[config.StakingPortKey] = ln.nodes[nodeName].GetP2PPort()
-	}
-	// make copy of network flags
-	networkConfigFlags := make(map[string]interface{})
-	for fk, fv := range ln.defaultNodeConfig.Flags {
-		networkConfigFlags[fk] = fv
-	}
-	// remove all log dir references
-	delete(networkConfigFlags, config.LogsDirKey)
-	for nodeName, nodeConfig := range nodesConfig {
-		nodeConfig.ConfigFile, err = utils.SetJSONKey(nodeConfig.ConfigFile, config.LogsDirKey, "")
-		if err != nil {
-			return "", err
-		}
-		delete(nodeConfig.Flags, config.LogsDirKey)
-		nodesConfig[nodeName] = nodeConfig
-	}
-
-	// stop network to safely save snapshot
-	if err := ln.stop(ctx); err != nil {
-		return "", err
-	}
-	// create main snapshot dirs
-	snapshotDbDir := filepath.Join(filepath.Join(snapshotDir, defaultDbSubdir))
-	err = os.MkdirAll(snapshotDbDir, os.ModePerm)
-	if err != nil {
-		return "", err
-	}
-	// save db
-	for _, nodeConfig := range nodesConfig {
-		sourceDbDir, ok := nodesDbDir[nodeConfig.Name]
-		if !ok {
-			return "", fmt.Errorf("failure obtaining db path for node %q", nodeConfig.Name)
-		}
-		sourceDbDir = filepath.Join(sourceDbDir, constants.NetworkName(ln.networkID))
-		targetDbDir := filepath.Join(filepath.Join(snapshotDbDir, nodeConfig.Name), constants.NetworkName(ln.networkID))
-		if err := dircopy.Copy(sourceDbDir, targetDbDir); err != nil {
-			return "", fmt.Errorf("failure saving node %q db dir: %w", nodeConfig.Name, err)
-		}
-	}
-	// save network conf
-	networkConfig := network.Config{
-		Genesis:     string(ln.genesis),
-		Flags:       networkConfigFlags,
-		NodeConfigs: []node.Config{},
-	}
-	for _, nodeConfig := range nodesConfig {
-		// no need to save this, will be generated automatically on snapshot load
-		networkConfig.NodeConfigs = append(networkConfig.NodeConfigs, nodeConfig)
-	}
-	networkConfigJSON, err := json.MarshalIndent(networkConfig, "", "    ")
-	if err != nil {
-		return "", err
-	}
-	err = createFileAndWrite(filepath.Join(snapshotDir, "network.json"), networkConfigJSON)
-	if err != nil {
-		return "", err
-	}
-	return snapshotDir, nil
-}
-
-// start network from snapshot
-func (ln *localNetwork) loadSnapshot(
-=======
 // Restart [nodeName] using the same config, optionally changing [binaryPath],
-// [buildDir], [whitelistedSubnets], [dbDir]
+// [buildDir], [whitelistedSubnets]
 func (ln *localNetwork) RestartNode(
->>>>>>> 86928084
 	ctx context.Context,
 	nodeName string,
 	binaryPath string,
