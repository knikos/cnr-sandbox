// Copyright (C) 2019-2022, Ava Labs, Inc. All rights reserved.
// See the file LICENSE for licensing terms.

package local

import (
	"context"
	"encoding/base64"
	"errors"
	"fmt"
	"os"
	"path/filepath"
	"sort"
	"strings"
	"time"

	"github.com/ava-labs/avalanchego/utils/crypto/bls"
	"github.com/ava-labs/avalanchego/vms/platformvm/signer"

	"github.com/ava-labs/avalanche-network-runner/network"
	"github.com/ava-labs/avalanche-network-runner/network/node"
	"github.com/ava-labs/avalanche-network-runner/utils"
	"github.com/ava-labs/avalanchego/api/admin"
	"github.com/ava-labs/avalanchego/config"
	"github.com/ava-labs/avalanchego/genesis"
	"github.com/ava-labs/avalanchego/ids"
	"github.com/ava-labs/avalanchego/utils/constants"
	"github.com/ava-labs/avalanchego/utils/logging"
	"github.com/ava-labs/avalanchego/utils/set"
	"github.com/ava-labs/avalanchego/vms/platformvm"
	"github.com/ava-labs/avalanchego/vms/platformvm/txs"
	"github.com/ava-labs/avalanchego/vms/secp256k1fx"
	"github.com/ava-labs/avalanchego/wallet/chain/p"
	"github.com/ava-labs/avalanchego/wallet/subnet/primary"
	"github.com/ava-labs/avalanchego/wallet/subnet/primary/common"
	"go.uber.org/zap"
)

const (
	// offset of validation start from current time
	validationStartOffset = 20 * time.Second
	// duration for primary network validators
	validationDuration = 365 * 24 * time.Hour
	// weight assigned to subnet validators
	subnetValidatorsWeight = 1000
	// check period for blockchain logs while waiting for custom chains to be ready
	blockchainLogPullFrequency = time.Second
	// check period while waiting for all validators to be ready
	waitForValidatorsPullFrequency = time.Second
	defaultTimeout                 = time.Minute
)

var (
	errAborted  = errors.New("aborted")
	defaultPoll = common.WithPollFrequency(100 * time.Millisecond)
)

type blockchainInfo struct {
	chainName    string
	vmID         ids.ID
	subnetID     ids.ID
	blockchainID ids.ID
}

// get an arbitrary node in the network
func (ln *localNetwork) getSomeNode() node.Node {
	var node node.Node
	for _, n := range ln.nodes {
		if n.paused {
			continue
		}
		node = n
		break
	}
	return node
}

// get node client URI for an arbitrary node in the network
func (ln *localNetwork) getClientURI() (string, error) { //nolint
	node := ln.getSomeNode()
	clientURI := fmt.Sprintf("http://%s:%d", node.GetURL(), node.GetAPIPort())
	return clientURI, nil
}

func (ln *localNetwork) CreateBlockchains(
	ctx context.Context,
	chainSpecs []network.BlockchainSpec, // VM name + genesis bytes
) error {
	ln.lock.Lock()
	defer ln.lock.Unlock()

	chainInfos, err := ln.installCustomChains(ctx, chainSpecs)
	if err != nil {
		return err
	}

	if err := ln.waitForCustomChainsReady(ctx, chainInfos); err != nil {
		return err
	}

	if err := ln.RegisterBlockchainAliases(ctx, chainInfos, chainSpecs); err != nil {
		return err
	}

	return nil
}

// if alias is defined in blockchain-specs, registers an alias for the previously created blockchain
func (ln *localNetwork) RegisterBlockchainAliases(
	ctx context.Context,
	chainInfos []blockchainInfo,
	chainSpecs []network.BlockchainSpec,
) error {
	fmt.Println()
	ln.log.Info(logging.Blue.Wrap(logging.Bold.Wrap("registering blockchain aliases")))
	for i, chainSpec := range chainSpecs {
		if chainSpec.BlockchainAlias == "" {
			continue
		}
		blockchainAlias := chainSpec.BlockchainAlias
		chainID := chainInfos[i].blockchainID.String()
		ln.log.Info("registering blockchain alias",
			zap.String("alias", blockchainAlias),
			zap.String("chain-id", chainID))
		for nodeName, node := range ln.nodes {
			if node.paused {
				continue
			}
			if err := node.client.AdminAPI().AliasChain(ctx, chainID, blockchainAlias); err != nil {
				return fmt.Errorf("failure to register blockchain alias %v on node %v: %w", blockchainAlias, nodeName, err)
			}
		}
	}
	return nil
}

func (ln *localNetwork) CreateSubnets(
	ctx context.Context,
	numSubnets uint32,
) error {
	ln.lock.Lock()
	defer ln.lock.Unlock()

	if _, err := ln.installSubnets(ctx, numSubnets); err != nil {
		return err
	}
	return nil
}

// provisions local cluster and install custom chains if applicable
// assumes the local cluster is already set up and healthy
func (ln *localNetwork) installCustomChains(
	ctx context.Context,
	chainSpecs []network.BlockchainSpec,
) ([]blockchainInfo, error) {
	fmt.Println()
	ln.log.Info(logging.Blue.Wrap(logging.Bold.Wrap("create and install custom chains")))

	clientURI, err := ln.getClientURI()
	if err != nil {
		return nil, err
	}
	platformCli := platformvm.NewClient(clientURI)

	// wallet needs txs for all previously created subnets
	var preloadTXs []ids.ID
	for _, chainSpec := range chainSpecs {
		// if subnet id for the blockchain is specified, we need to add the subnet id
		// tx info to the wallet so blockchain creation does not fail
		// if subnet id is not specified, a new subnet will later be created by using the wallet,
		// and the wallet will obtain the tx info at that moment
		if chainSpec.SubnetID != nil {
			subnetID, err := ids.FromString(*chainSpec.SubnetID)
			if err != nil {
				return nil, err
			}
			preloadTXs = append(preloadTXs, subnetID)
		}
	}

	w, err := newWallet(ctx, clientURI, preloadTXs)
	if err != nil {
		return nil, err
	}

	if err := ln.addPrimaryValidators(ctx, platformCli, w); err != nil {
		return nil, err
	}

	// get number of subnets to create
	// for the list of requested blockchains, we count those that have undefined subnet id
	// that number of subnets will be created and later assigned to those blockchain requests
	var numSubnetsToCreate uint32
	for _, chainSpec := range chainSpecs {
		if chainSpec.SubnetID == nil {
			numSubnetsToCreate++
		}
	}
	// create missing subnets
	addedSubnetIDs, err := createSubnets(ctx, numSubnetsToCreate, w, ln.log)
	if err != nil {
		return nil, err
	}
	// assign created subnets to blockchain requests with undefined subnet id
	j := 0
	for i := range chainSpecs {
		if chainSpecs[i].SubnetID == nil {
			subnetIDStr := addedSubnetIDs[j].String()
			chainSpecs[i].SubnetID = &subnetIDStr
			j++
		}
	}

	blockchainTxs, err := createBlockchainTxs(ctx, chainSpecs, w, ln.log)
	if err != nil {
		return nil, err
	}

	blockchainFilesCreated := ln.setBlockchainConfigFiles(chainSpecs, blockchainTxs, ln.log)

	if numSubnetsToCreate > 0 || blockchainFilesCreated {
		// we need to restart if there are new subnets or if there are new network config files
		// add missing subnets, restarting network and waiting for subnet validation to start
		if err := ln.restartNodes(ctx, addedSubnetIDs); err != nil {
			return nil, err
		}
		w.updatePClient(clientURI)
	}

	// refresh vm list
	if err := ln.reloadVMPlugins(ctx); err != nil {
		return nil, err
	}

	// create blockchain from txs before spending more utxos
	if err := ln.createBlockchains(ctx, chainSpecs, blockchainTxs, w, ln.log); err != nil {
		return nil, err
	}

	// get all subnets for add subnet validator request
	subnetIDs := []ids.ID{}
	for _, chainSpec := range chainSpecs {
		subnetID, err := ids.FromString(*chainSpec.SubnetID)
		if err != nil {
			return nil, err
		}
		subnetIDs = append(subnetIDs, subnetID)
	}
	// add subnet validators
	if err = ln.addSubnetValidators(ctx, platformCli, w, subnetIDs); err != nil {
		return nil, err
	}

	chainInfos := make([]blockchainInfo, len(chainSpecs))
	for i, chainSpec := range chainSpecs {
		vmID, err := utils.VMID(chainSpec.VMName)
		if err != nil {
			return nil, err
		}
		subnetID, err := ids.FromString(*chainSpec.SubnetID)
		if err != nil {
			return nil, err
		}
		chainInfos[i] = blockchainInfo{
			// we keep a record of VM name in blockchain name field,
			// as there is no way to recover VM name from VM ID
			chainName:    chainSpec.VMName,
			vmID:         vmID,
			subnetID:     subnetID,
			blockchainID: blockchainTxs[i].ID(),
		}
	}

	return chainInfos, nil
}

func (ln *localNetwork) installSubnets(
	ctx context.Context,
	numSubnets uint32,
) ([]ids.ID, error) {
	fmt.Println()
	ln.log.Info(logging.Blue.Wrap(logging.Bold.Wrap("create subnets")))

	clientURI, err := ln.getClientURI()
	if err != nil {
		return nil, err
	}
	platformCli := platformvm.NewClient(clientURI)

	preloadTXs := []ids.ID{}
	w, err := newWallet(ctx, clientURI, preloadTXs)
	if err != nil {
		return nil, err
	}

	if err := ln.addPrimaryValidators(ctx, platformCli, w); err != nil {
		return nil, err
	}

	subnetIDs, err := createSubnets(ctx, numSubnets, w, ln.log)
	if err != nil {
		return nil, err
	}

	if err := ln.restartNodes(ctx, subnetIDs); err != nil {
		return nil, err
	}
	w.updatePClient(clientURI)

	if err = ln.addSubnetValidators(ctx, platformCli, w, subnetIDs); err != nil {
		return nil, err
	}

	if err = ln.waitSubnetValidators(ctx, platformCli, subnetIDs); err != nil {
		return nil, err
	}

	return subnetIDs, nil
}

func (ln *localNetwork) restartNodes(
	ctx context.Context,
	subnetIDs []ids.ID,
) error {
	fmt.Println()
	ln.log.Info(logging.Blue.Wrap(logging.Bold.Wrap("restarting network")))
	if err := ln.restartNodesWithTrackSubnets(ctx, subnetIDs); err != nil {
		return err
	}
	fmt.Println()
	return nil
}

func (ln *localNetwork) waitForCustomChainsReady(
	ctx context.Context,
	chainInfos []blockchainInfo,
) error {
	fmt.Println()
	ln.log.Info(logging.Blue.Wrap(logging.Bold.Wrap("waiting for custom chains to report healthy...")))

	if err := ln.healthy(ctx); err != nil {
		return err
	}

	subnetIDs := []ids.ID{}
	for _, chainInfo := range chainInfos {
		subnetIDs = append(subnetIDs, chainInfo.subnetID)
	}
	clientURI, err := ln.getClientURI()
	if err != nil {
		return err
	}
	platformCli := platformvm.NewClient(clientURI)
	if err := ln.waitSubnetValidators(ctx, platformCli, subnetIDs); err != nil {
		return err
	}

	for nodeName, node := range ln.nodes {
		if node.paused {
			continue
		}
		ln.log.Info("inspecting node log directory for custom chain logs", zap.String("log-dir", node.GetLogsDir()), zap.String("node-name", nodeName))
		for _, chainInfo := range chainInfos {
			p := filepath.Join(node.GetLogsDir(), chainInfo.blockchainID.String()+".log")
			ln.log.Info("checking log",
				zap.String("vm-ID", chainInfo.vmID.String()),
				zap.String("subnet-ID", chainInfo.subnetID.String()),
				zap.String("blockchain-ID", chainInfo.blockchainID.String()),
				zap.String("path", p),
			)
			for {
				if _, err := os.Stat(p); err == nil {
					ln.log.Info("found the log", zap.String("path", p))
					break
				}

				ln.log.Info("log not found yet, retrying...",
					zap.String("vm-ID", chainInfo.vmID.String()),
					zap.String("subnet-ID", chainInfo.subnetID.String()),
					zap.String("blockchain-ID", chainInfo.blockchainID.String()),
					zap.Error(err),
				)
				select {
				case <-ln.onStopCh:
					return errAborted
				case <-ctx.Done():
					return ctx.Err()
				case <-time.After(blockchainLogPullFrequency):
				}
			}
		}
	}

	fmt.Println()
	ln.log.Info(logging.Green.Wrap("all custom chains are running!!!"))

	fmt.Println()
	ln.log.Info(logging.Green.Wrap(logging.Bold.Wrap("all custom chains are ready on RPC server-side -- network-runner RPC client can poll and query the cluster status")))

	return nil
}

func (ln *localNetwork) getCurrentSubnets(ctx context.Context) ([]ids.ID, error) {
	node := ln.getSomeNode()
	subnets, err := node.GetAPIClient().PChainAPI().GetSubnets(ctx, nil)
	if err != nil {
		return nil, err
	}
	nonPlatformSubnets := []ids.ID{}
	for _, subnet := range subnets {
		if subnet.ID != constants.PlatformChainID {
			nonPlatformSubnets = append(nonPlatformSubnets, subnet.ID)
		}
	}
	return nonPlatformSubnets, nil
}

// TODO: make this "restart" pattern more generic, so it can be used for "Restart" RPC
func (ln *localNetwork) restartNodesWithTrackSubnets(
	ctx context.Context,
	subnetIDs []ids.ID,
) (err error) {
	fmt.Println()

	currentSubnets, err := ln.getCurrentSubnets(ctx)
	if err != nil {
		return err
	}

	trackSubnetIDsSet := set.Set[string]{}
	for _, subnetID := range append(currentSubnets, subnetIDs...) {
		trackSubnetIDsSet.Add(subnetID.String())
	}

	trackSubnetIDs := trackSubnetIDsSet.List()
	sort.Strings(trackSubnetIDs)
	trackSubnets := strings.Join(trackSubnetIDs, ",")

	ln.log.Info("restarting all nodes to track subnets", zap.Strings("track-subnet-IDs", trackSubnetIDs))

	// change default setting
	ln.flags[config.TrackSubnetsKey] = trackSubnets

	for nodeName, node := range ln.nodes {
		// delete node specific flag so as to use default one
		nodeConfig := node.GetConfig()
		delete(nodeConfig.Flags, config.TrackSubnetsKey)

		if node.paused {
			continue
		}

		ln.log.Debug("removing and adding back the node for track subnets", zap.String("node-name", nodeName))
		if err := ln.restartNode(ctx, nodeName, "", "", "", nil, nil, nil); err != nil {
			return err
		}

		ln.log.Info("waiting for local cluster readiness after restarting node", zap.String("node-name", nodeName))
		if err := ln.healthy(ctx); err != nil {
			return err
		}
	}
	return nil
}

type wallet struct {
	addr     ids.ShortID
	pWallet  p.Wallet
	pBackend p.Backend
	pBuilder p.Builder
	pSigner  p.Signer
}

func newWallet(
	ctx context.Context,
	uri string,
	preloadTXs []ids.ID,
) (*wallet, error) {
	kc := secp256k1fx.NewKeychain(genesis.EWOQKey)
	pCTX, _, utxos, err := primary.FetchState(ctx, uri, kc.Addresses())
	if err != nil {
		return nil, err
	}
	pClient := platformvm.NewClient(uri)
	pTXs := make(map[ids.ID]*txs.Tx)
	for _, id := range preloadTXs {
		txBytes, err := pClient.GetTx(ctx, id)
		if err != nil {
			return nil, err
		}
		tx, err := txs.Parse(txs.Codec, txBytes)
		if err != nil {
			return nil, err
		}
		pTXs[id] = tx
	}
	pUTXOs := primary.NewChainUTXOs(constants.PlatformChainID, utxos)
	var w wallet
	w.addr = genesis.EWOQKey.PublicKey().Address()
	w.pBackend = p.NewBackend(pCTX, pUTXOs, pTXs)
	w.pBuilder = p.NewBuilder(kc.Addresses(), w.pBackend)
	w.pSigner = p.NewSigner(kc, w.pBackend)
	w.pWallet = p.NewWallet(w.pBuilder, w.pSigner, pClient, w.pBackend)
	return &w, nil
}

func (w *wallet) updatePClient(uri string) {
	pClient := platformvm.NewClient(uri)
	w.pWallet = p.NewWallet(w.pBuilder, w.pSigner, pClient, w.pBackend)
}

// add the nodes in [nodeInfos] as validators of the primary network, in case they are not
// the validation starts as soon as possible and its duration is as long as possible, that is,
// it is set to max accepted duration by avalanchego
func (ln *localNetwork) addPrimaryValidators(
	ctx context.Context,
	platformCli platformvm.Client,
	w *wallet,
) error {
	ln.log.Info(logging.Green.Wrap("adding the nodes as primary network validators"))
	// ref. https://docs.avax.network/build/avalanchego-apis/p-chain/#platformgetcurrentvalidators
	cctx, cancel := createDefaultCtx(ctx)
	vdrs, err := platformCli.GetCurrentValidators(cctx, constants.PrimaryNetworkID, nil)
	cancel()
	if err != nil {
		return err
	}
	curValidators := set.Set[ids.NodeID]{}
	for _, v := range vdrs {
		curValidators.Add(v.NodeID)
	}
	for nodeName, node := range ln.nodes {
		nodeID := node.GetNodeID()

		if curValidators.Contains(nodeID) {
			continue
		}

		// Prepare node BLS PoP
		// It is important to note that this will ONLY register BLS signers for
		// nodes registered AFTER genesis.
		blsKeyBytes, err := base64.StdEncoding.DecodeString(node.GetConfig().StakingSigningKey)
		if err != nil {
			return err
		}
		blsSk, err := bls.SecretKeyFromBytes(blsKeyBytes)
		if err != nil {
			return err
		}
		proofOfPossession := signer.NewProofOfPossession(blsSk)

		cctx, cancel = createDefaultCtx(ctx)
<<<<<<< HEAD
		txID, err := baseWallet.P().IssueAddPermissionlessValidatorTx(
			&txs.SubnetValidator{
				Validator: txs.Validator{
					NodeID: nodeID,
					Start:  uint64(time.Now().Add(validationStartOffset).Unix()),
					End:    uint64(time.Now().Add(validationDuration).Unix()),
					Wght:   genesis.LocalParams.MinValidatorStake,
				},
				Subnet: ids.Empty,
			},
			proofOfPossession,
			baseWallet.P().AVAXAssetID(),
			&secp256k1fx.OutputOwners{
				Threshold: 1,
				Addrs:     []ids.ShortID{testKeyAddr},
=======
		txID, err := w.pWallet.IssueAddValidatorTx(
			&txs.Validator{
				NodeID: nodeID,
				Start:  uint64(time.Now().Add(validationStartOffset).Unix()),
				End:    uint64(time.Now().Add(validationDuration).Unix()),
				Wght:   genesis.LocalParams.MinValidatorStake,
>>>>>>> 89f070b5
			},
			&secp256k1fx.OutputOwners{
				Threshold: 1,
				Addrs:     []ids.ShortID{w.addr},
			},
			10*10000, // 10% fee percent, times 10000 to make it as shares
			common.WithContext(cctx),
		)
		cancel()
		if err != nil {
			return err
		}
		ln.log.Info("added node as primary subnet validator", zap.String("node-name", nodeName), zap.String("node-ID", nodeID.String()), zap.String("tx-ID", txID.String()))
	}
	return nil
}

func createSubnets(
	ctx context.Context,
	numSubnets uint32,
	w *wallet,
	log logging.Logger,
) ([]ids.ID, error) {
	fmt.Println()
	log.Info(logging.Green.Wrap("creating subnets VM"), zap.Uint32("num-subnets", numSubnets))
	subnetIDs := make([]ids.ID, numSubnets)
	for i := uint32(0); i < numSubnets; i++ {
		log.Info("creating subnet tx")
		cctx, cancel := createDefaultCtx(ctx)
		subnetID, err := w.pWallet.IssueCreateSubnetTx(
			&secp256k1fx.OutputOwners{
				Threshold: 1,
				Addrs:     []ids.ShortID{w.addr},
			},
			common.WithContext(cctx),
			defaultPoll,
		)
		cancel()
		if err != nil {
			return nil, err
		}
		log.Info("created subnet tx", zap.String("subnet-ID", subnetID.String()))
		subnetIDs[i] = subnetID
	}
	return subnetIDs, nil
}

// add the nodes in [nodeInfos] as validators of the given subnets, in case they are not
// the validation starts as soon as possible and its duration is as long as possible, that is,
// it ends at the time the primary network validation ends for the node
func (ln *localNetwork) addSubnetValidators(
	ctx context.Context,
	platformCli platformvm.Client,
	w *wallet,
	subnetIDs []ids.ID,
) error {
	ln.log.Info(logging.Green.Wrap("adding the nodes as subnet validators"))
	for _, subnetID := range subnetIDs {
		cctx, cancel := createDefaultCtx(ctx)
		vs, err := platformCli.GetCurrentValidators(cctx, constants.PrimaryNetworkID, nil)
		cancel()
		if err != nil {
			return err
		}
		primaryValidatorsEndtime := make(map[ids.NodeID]time.Time)
		for _, v := range vs {
			primaryValidatorsEndtime[v.NodeID] = time.Unix(int64(v.EndTime), 0)
		}
		cctx, cancel = createDefaultCtx(ctx)
		vs, err = platformCli.GetCurrentValidators(cctx, subnetID, nil)
		cancel()
		if err != nil {
			return err
		}
		subnetValidators := set.Set[ids.NodeID]{}
		for _, v := range vs {
			subnetValidators.Add(v.NodeID)
		}
		for nodeName, node := range ln.nodes {
			nodeID := node.GetNodeID()
			if isValidator := subnetValidators.Contains(nodeID); isValidator {
				continue
			}
			cctx, cancel := createDefaultCtx(ctx)
			txID, err := w.pWallet.IssueAddSubnetValidatorTx(
				&txs.SubnetValidator{
					Validator: txs.Validator{
						NodeID: nodeID,
						// reasonable delay in most/slow test environments
						Start: uint64(time.Now().Add(validationStartOffset).Unix()),
						End:   uint64(primaryValidatorsEndtime[nodeID].Unix()),
						Wght:  subnetValidatorsWeight,
					},
					Subnet: subnetID,
				},
				common.WithContext(cctx),
				defaultPoll,
			)
			cancel()
			if err != nil {
				return err
			}
			ln.log.Info("added node as a subnet validator to subnet",
				zap.String("node-name", nodeName),
				zap.String("node-ID", nodeID.String()),
				zap.String("subnet-ID", subnetID.String()),
				zap.String("tx-ID", txID.String()),
			)
		}
	}
	return nil
}

// waits until all nodes in [nodeInfos] start validating the given [subnetIDs]
func (ln *localNetwork) waitSubnetValidators(
	ctx context.Context,
	platformCli platformvm.Client,
	subnetIDs []ids.ID,
) error {
	ln.log.Info(logging.Green.Wrap("waiting for the nodes to become subnet validators"))
	for {
		ready := true
		for _, subnetID := range subnetIDs {
			cctx, cancel := createDefaultCtx(ctx)
			vs, err := platformCli.GetCurrentValidators(cctx, subnetID, nil)
			cancel()
			if err != nil {
				return err
			}
			subnetValidators := set.Set[ids.NodeID]{}
			for _, v := range vs {
				subnetValidators.Add(v.NodeID)
			}
			for _, node := range ln.nodes {
				nodeID := node.GetNodeID()
				if isValidator := subnetValidators.Contains(nodeID); !isValidator {
					ready = false
				}
			}
			if !ready {
				break
			}
		}
		if ready {
			return nil
		}
		select {
		case <-ln.onStopCh:
			return errAborted
		case <-ctx.Done():
			return ctx.Err()
		case <-time.After(waitForValidatorsPullFrequency):
		}
	}
}

// reload VM plugins on all nodes
func (ln *localNetwork) reloadVMPlugins(ctx context.Context) error {
	ln.log.Info(logging.Green.Wrap("reloading plugin binaries"))
	for _, node := range ln.nodes {
		if node.paused {
			continue
		}
		uri := fmt.Sprintf("http://%s:%d", node.GetURL(), node.GetAPIPort())
		adminCli := admin.NewClient(uri)
		cctx, cancel := createDefaultCtx(ctx)
		_, failedVMs, err := adminCli.LoadVMs(cctx)
		cancel()
		if err != nil {
			return err
		}
		if len(failedVMs) > 0 {
			return fmt.Errorf("%d VMs failed to load: %v", len(failedVMs), failedVMs)
		}
	}
	return nil
}

func createBlockchainTxs(
	ctx context.Context,
	chainSpecs []network.BlockchainSpec,
	w *wallet,
	log logging.Logger,
) ([]*txs.Tx, error) {
	fmt.Println()
	log.Info(logging.Green.Wrap("creating tx for each custom chain"))
	blockchainTxs := make([]*txs.Tx, len(chainSpecs))
	for i, chainSpec := range chainSpecs {
		vmName := chainSpec.VMName
		vmID, err := utils.VMID(vmName)
		if err != nil {
			return nil, err
		}
		genesisBytes := chainSpec.Genesis

		log.Info("creating blockchain tx",
			zap.String("vm-name", vmName),
			zap.String("vm-ID", vmID.String()),
			zap.Int("bytes length of genesis", len(genesisBytes)),
		)
		cctx, cancel := createDefaultCtx(ctx)
		defer cancel()
		subnetID, err := ids.FromString(*chainSpec.SubnetID)
		if err != nil {
			return nil, err
		}
		utx, err := w.pBuilder.NewCreateChainTx(
			subnetID,
			genesisBytes,
			vmID,
			nil,
			vmName,
		)
		if err != nil {
			return nil, fmt.Errorf("failure generating create blockchain tx: %w", err)
		}
		tx, err := w.pSigner.SignUnsigned(cctx, utx)
		if err != nil {
			return nil, fmt.Errorf("failure signing create blockchain tx: %w", err)
		}
		err = w.pBackend.AcceptTx(cctx, tx)
		if err != nil {
			return nil, fmt.Errorf("failure accepting create blockchain tx UTXOs: %w", err)
		}

		blockchainTxs[i] = tx
	}

	return blockchainTxs, nil
}

func (ln *localNetwork) setBlockchainConfigFiles(
	chainSpecs []network.BlockchainSpec,
	blockchainTxs []*txs.Tx,
	log logging.Logger,
) bool {
	fmt.Println()
	created := false
	log.Info(logging.Green.Wrap("creating config files for each custom chain"))
	for i, chainSpec := range chainSpecs {
		chainAlias := blockchainTxs[i].ID().String()
		// update config info. set defaults and node specifics
		if chainSpec.ChainConfig != nil || len(chainSpec.PerNodeChainConfig) != 0 {
			created = true
			ln.chainConfigFiles[chainAlias] = string(chainSpec.ChainConfig)
			for nodeName := range ln.nodes {
				if cfg, ok := chainSpec.PerNodeChainConfig[nodeName]; ok {
					ln.nodes[nodeName].config.ChainConfigFiles[chainAlias] = string(cfg)
				} else {
					delete(ln.nodes[nodeName].config.ChainConfigFiles, chainAlias)
				}
			}
		}
		if chainSpec.NetworkUpgrade != nil {
			created = true
			ln.upgradeConfigFiles[chainAlias] = string(chainSpec.NetworkUpgrade)
			for nodeName := range ln.nodes {
				delete(ln.nodes[nodeName].config.UpgradeConfigFiles, chainAlias)
			}
		}
		if chainSpec.SubnetConfig != nil {
			created = true
			ln.subnetConfigFiles[*chainSpec.SubnetID] = string(chainSpec.SubnetConfig)
			for nodeName := range ln.nodes {
				delete(ln.nodes[nodeName].config.SubnetConfigFiles, *chainSpec.SubnetID)
			}
		}
	}
	return created
}

func (*localNetwork) createBlockchains(
	ctx context.Context,
	chainSpecs []network.BlockchainSpec,
	blockchainTxs []*txs.Tx,
	w *wallet,
	log logging.Logger,
) error {
	fmt.Println()
	log.Info(logging.Green.Wrap("creating each custom chain"))
	for i, chainSpec := range chainSpecs {
		vmName := chainSpec.VMName
		vmID, err := utils.VMID(vmName)
		if err != nil {
			return err
		}
		log.Info("creating blockchain",
			zap.String("vm-name", vmName),
			zap.String("vm-ID", vmID.String()),
		)

		cctx, cancel := createDefaultCtx(ctx)
		defer cancel()

		blockchainID, err := w.pWallet.IssueTx(
			blockchainTxs[i],
			common.WithContext(cctx),
			defaultPoll,
		)
		if err != nil {
			return fmt.Errorf("failure issuing create blockchain: %w", err)
		}
		if blockchainID != blockchainTxs[i].ID() {
			return fmt.Errorf("failure issuing create blockchain: txID differs from blockchainID")
		}

		log.Info("created a new blockchain",
			zap.String("vm-name", vmName),
			zap.String("vm-ID", vmID.String()),
			zap.String("blockchain-ID", blockchainID.String()),
		)
	}

	return nil
}

func createDefaultCtx(ctx context.Context) (context.Context, context.CancelFunc) {
	if ctx == nil {
		ctx = context.Background()
	}
	return context.WithTimeout(ctx, defaultTimeout)
}<|MERGE_RESOLUTION|>--- conflicted
+++ resolved
@@ -550,7 +550,6 @@
 		proofOfPossession := signer.NewProofOfPossession(blsSk)
 
 		cctx, cancel = createDefaultCtx(ctx)
-<<<<<<< HEAD
 		txID, err := baseWallet.P().IssueAddPermissionlessValidatorTx(
 			&txs.SubnetValidator{
 				Validator: txs.Validator{
@@ -566,14 +565,6 @@
 			&secp256k1fx.OutputOwners{
 				Threshold: 1,
 				Addrs:     []ids.ShortID{testKeyAddr},
-=======
-		txID, err := w.pWallet.IssueAddValidatorTx(
-			&txs.Validator{
-				NodeID: nodeID,
-				Start:  uint64(time.Now().Add(validationStartOffset).Unix()),
-				End:    uint64(time.Now().Add(validationDuration).Unix()),
-				Wght:   genesis.LocalParams.MinValidatorStake,
->>>>>>> 89f070b5
 			},
 			&secp256k1fx.OutputOwners{
 				Threshold: 1,
