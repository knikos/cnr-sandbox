--- conflicted
+++ resolved
@@ -1289,16 +1289,10 @@
 }
 
 // Returns an API client where:
-<<<<<<< HEAD
-// * The Health API's Health method always returns an error after the given context is cancelled.
-// * The CChainEthAPI's Close method may be called
-// * Only the above 2 methods may be called
-=======
 //   - The Health API's Health method always returns an error after the
 //     given context is cancelled.
 //   - The CChainEthAPI's Close method may be called
 //   - Only the above 2 methods may be called
->>>>>>> 513a01e5
 func newMockAPIHealthyBlocks(string, uint16) api.Client {
 	healthClient := &healthmocks.Client{}
 	healthClient.On("Health", mock.MatchedBy(func(_ context.Context) bool {
