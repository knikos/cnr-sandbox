// Copyright (C) 2019-2022, Ava Labs, Inc. All rights reserved.
// See the file LICENSE for licensing terms.

package server

import (
	"context"
	"fmt"
	"os"
	"os/signal"
	"syscall"
	"time"

	"github.com/ava-labs/avalanche-network-runner/server"
	"github.com/ava-labs/avalanche-network-runner/utils/constants"
	"github.com/ava-labs/avalanchego/utils/logging"
	"github.com/spf13/cobra"
)

func init() {
	cobra.EnablePrefixMatching = true
}

var (
	logLevel           string
	logDir             string
	port               string
	gwPort             string
	gwDisabled         bool
	dialTimeout        time.Duration
	disableNodesOutput bool
	snapshotsDir       string
)

func NewCommand() *cobra.Command {
	cmd := &cobra.Command{
		Use:   "server [options]",
		Short: "Start a network runner server.",
		RunE:  serverFunc,
		Args:  cobra.ExactArgs(0),
	}

	cmd.PersistentFlags().StringVar(&logLevel, "log-level", logging.Info.String(), "log level for server logs")
	cmd.PersistentFlags().StringVar(&logDir, "log-dir", "", "log directory")
	cmd.PersistentFlags().StringVar(&port, "port", ":8080", "server port")
	cmd.PersistentFlags().StringVar(&gwPort, "grpc-gateway-port", ":8081", "grpc-gateway server port")
	cmd.PersistentFlags().BoolVar(&gwDisabled, "disable-grpc-gateway", false, "true to disable grpc-gateway server (overrides --grpc-gateway-port)")
	cmd.PersistentFlags().DurationVar(&dialTimeout, "dial-timeout", 10*time.Second, "server dial timeout")
	cmd.PersistentFlags().BoolVar(&disableNodesOutput, "disable-nodes-output", false, "true to disable nodes stdout/stderr")
	cmd.PersistentFlags().StringVar(&snapshotsDir, "snapshots-dir", "", "directory for snapshots")

	return cmd
}

func serverFunc(cmd *cobra.Command, args []string) (err error) {
	if logDir == "" {
		logDir, err = os.MkdirTemp("", fmt.Sprintf("anr-server-logs-%d", time.Now().Unix()))
		if err != nil {
			return err
		}
	}
	lvl, err := logging.ToLevel(logLevel)
	if err != nil {
		return err
	}
	lcfg := logging.Config{
		DisplayLevel: lvl,
		LogLevel:     lvl,
	}
	lcfg.Directory = logDir
	logFactory := logging.NewFactory(lcfg)
	log, err := logFactory.Make(constants.LogNameMain)
	if err != nil {
		return err
	}

	s, err := server.New(server.Config{
		Port:                port,
		GwPort:              gwPort,
		GwDisabled:          gwDisabled,
		DialTimeout:         dialTimeout,
		RedirectNodesOutput: !disableNodesOutput,
		SnapshotsDir:        snapshotsDir,
		LogLevel:            lvl,
	}, log)
	if err != nil {
		return err
	}

	rootCtx, rootCancel := context.WithCancel(context.Background())
	errc := make(chan error)
	go func() {
		errc <- s.Run(rootCtx)
	}()

	sigc := make(chan os.Signal, 1)
	signal.Notify(sigc, syscall.SIGINT, syscall.SIGTERM)
	select {
	case sig := <-sigc:
		log.Warn("signal received; closing server: %s", sig.String())
		rootCancel()
		// wait for server stop
		waitForServerStop := <-errc
<<<<<<< HEAD
		log.Warn("closed server; %s", waitForServerStop)
=======
		log.Warn("closed server: %v", waitForServerStop)
>>>>>>> db5514b3
	case serverClosed := <-errc:
		// server already stopped here
		_ = rootCancel
		log.Warn("server closed: %s", serverClosed)
	}
	return err
}<|MERGE_RESOLUTION|>--- conflicted
+++ resolved
@@ -101,11 +101,7 @@
 		rootCancel()
 		// wait for server stop
 		waitForServerStop := <-errc
-<<<<<<< HEAD
-		log.Warn("closed server; %s", waitForServerStop)
-=======
 		log.Warn("closed server: %v", waitForServerStop)
->>>>>>> db5514b3
 	case serverClosed := <-errc:
 		// server already stopped here
 		_ = rootCancel
