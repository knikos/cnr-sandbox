--- conflicted
+++ resolved
@@ -685,12 +685,8 @@
 	defer cli.Close()
 
 	opts := []client.OpOption{
-<<<<<<< HEAD
 		client.WithExecPath(caminoNodeBinPath),
-=======
-		client.WithExecPath(avalancheGoBinPath),
 		client.WithPluginDir(pluginDir),
->>>>>>> dc92b63b
 		client.WithWhitelistedSubnets(whitelistedSubnets),
 	}
 
